--- conflicted
+++ resolved
@@ -251,14 +251,9 @@
         shared    = (mat, x, out)
         firstprivate = ()
 
-<<<<<<< HEAD
         if not interface and isinstance(starts[0], Variable):
             func_args = func_args + tuple(starts)
-=======
-        if isinstance(starts[0], Variable):
-            func_args = func_args       + tuple(starts)
             firstprivate = firstprivate + tuple(starts)
->>>>>>> 292d40d5
 
         if isinstance(nrowscopy[0], Variable):
             func_args    = func_args + tuple(nrowscopy)
@@ -659,8 +654,7 @@
     return
 
 _transpose  = {1:transpose_1d,2:transpose_2d, 3:transpose_3d}
-<<<<<<< HEAD
-transpose_args_dtype = {1:[repr('float[:,:]')]*2 + ['int']*11,2:[repr('float[:,:,:,:]')]*2 + ['int']*22, 3:[repr('float[:,:,:,:,:,:]')]*2 + ['int']*33}
+transpose_args_dtype = {1:[repr('float[:,:]')]*2 + [repr('int64')]*11,2:[repr('float[:,:,:,:]')]*2 + [repr('int64')]*22, 3:[repr('float[:,:,:,:,:,:]')]*2 + [repr('int64')]*33}
 #========================================================================================================
 def interface_transpose_1d( M:'float[:,:]', Mt:'float[:,:]', d_start:int, c_start:int, dim:int ,n1:int, nc1:int, gp1:int, p1:int,
                             nd1:int, ndT1:int, si1:int, sk1:int, sl1:int):
@@ -742,7 +736,4 @@
 
 
 interface_transpose            = {1:interface_transpose_1d,2:interface_transpose_2d, 3:interface_transpose_3d}
-interface_transpose_args_dtype = {1:[repr('float[:,:]')]*2 + ['int']*12,2:[repr('float[:,:,:,:]')]*2 + ['int']*21, 3:[repr('float[:,:,:,:,:,:]')]*2 + ['int']*30}
-=======
-_args_dtype = {1:[repr('float[:,:]')]*2 + [repr('int64')]*11,2:[repr('float[:,:,:,:]')]*2 + [repr('int64')]*22, 3:[repr('float[:,:,:,:,:,:]')]*2 + ['int']*33}
->>>>>>> 292d40d5
+interface_transpose_args_dtype = {1:[repr('float[:,:]')]*2 + [repr('int64')]*12,2:[repr('float[:,:,:,:]')]*2 + [repr('int64')]*21, 3:[repr('float[:,:,:,:,:,:]')]*2 + [repr('int64')]*30}