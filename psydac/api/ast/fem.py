# -*- coding: UTF-8 -*-

import numpy as np
from itertools   import groupby, product

from sympy import Basic, S, Function, Integer, StrictLessThan
from sympy import Matrix, ImmutableDenseMatrix, Float, true
from sympy.core.containers import Tuple

from sympde.expr                 import LinearForm
from sympde.expr                 import BilinearForm
from sympde.expr                 import Functional
from sympde.topology.basic       import Boundary, Interface
from sympde.topology             import H1SpaceType, HcurlSpaceType
from sympde.topology             import HdivSpaceType, L2SpaceType, UndefinedSpaceType
from sympde.topology             import IdentityMapping, SymbolicExpr
from sympde.topology.space       import ScalarFunction
from sympde.topology.space       import VectorFunction
from sympde.topology.space       import IndexedVectorFunction
from sympde.topology.derivatives import _logical_partial_derivatives
from sympde.topology.derivatives import get_max_logical_partial_derivatives
from sympde.topology.mapping     import InterfaceMapping
from sympde.calculus.core        import is_zero

from psydac.pyccel.ast.core import _atomic, Assign, Import, AugAssign, Return
from psydac.pyccel.ast.core import Comment, Continue

from .nodes import GlobalTensorQuadrature, PlusGlobalTensorQuadrature
from .nodes import LocalTensorQuadrature, PlusLocalTensorQuadrature
from .nodes import GlobalTensorQuadratureTestBasis
from .nodes import GlobalTensorQuadratureTrialBasis
from .nodes import LengthElement, LengthQuadrature
from .nodes import LengthDofTrial, LengthDofTest
from .nodes import LengthOuterDofTest, LengthInnerDofTest
from .nodes import Reset, ProductGenerator
from .nodes import BlockStencilMatrixLocalBasis, StencilMatrixLocalBasis
from .nodes import BlockStencilMatrixGlobalBasis, BlockScalarLocalBasis
from .nodes import BlockStencilVectorLocalBasis, StencilVectorLocalBasis
from .nodes import BlockStencilVectorGlobalBasis
from .nodes import GlobalElementBasis
from .nodes import LocalElementBasis
from .nodes import GlobalSpan, GlobalThreadSpan, Span
from .nodes import CoefficientBasis
from .nodes import MatrixLocalBasis, MatrixGlobalBasis
from .nodes import MatrixRankFromCoords, MatrixCoordsFromRank
from .nodes import GeometryExpressions
from .nodes import Loop, VectorAssign
from .nodes import EvalMapping, EvalField
from .nodes import ComputeKernelExpr
from .nodes import ElementOf, Reduce
from .nodes import construct_logical_expressions
from .nodes import Pads, Mask
from .nodes import index_quad
from .nodes import index_element
from .nodes import index_dof_test
from .nodes import index_dof_trial
from .nodes import index_outer_dof_test
from .nodes import index_inner_dof_test, thread_id, neighbour_threads
from .nodes import thread_coords, local_index_element
from .nodes import TensorIntDiv, TensorAssignExpr, TensorInteger
from .nodes import TensorAdd, TensorMul, TensorMax
from .nodes import IntDivNode, AddNode, MulNode
from .nodes import AndNode, StrictLessThanNode, WhileLoop, NotNode, EqNode, IfNode
from .nodes import GlobalThreadStarts, GlobalThreadEnds, GlobalThreadSizes, NumThreads
from .nodes import LocalThreadStarts, LocalThreadEnds
from .nodes import Allocate, Min, Array

from psydac.api.ast.utilities import variables
from psydac.api.utilities     import flatten
from psydac.linalg.block      import BlockVectorSpace
from psydac.fem.vector        import ProductFemSpace

#==============================================================================
def convert(dtype):
    """
    This function returns the index of a Function Space in a 3D DeRham sequence

    """
    if isinstance(dtype, (H1SpaceType, UndefinedSpaceType)):
        return 0
    elif isinstance(dtype, HcurlSpaceType):
        return 1
    elif isinstance(dtype, HdivSpaceType):
        return 2
    elif isinstance(dtype, L2SpaceType):
        return 3
#==============================================================================
def compute_diag_len(p, md, mc):
    n = ((np.ceil((p+1)/mc)-1)*md).astype('int')
    n = n-np.minimum(0, n-p)+p+1
    return n.astype('int')
#==============================================================================
def regroup(tests):
    """
    This function regourps the test/trial functions by their Function Space

    """
    tests  = [i.base if isinstance(i, IndexedVectorFunction) else i for i in tests]
    new_tests = []
    for i in tests:
        if i not in new_tests:
            new_tests.append(i)
    tests = new_tests

    spaces = [i.space for i in tests]
    kinds  = [i.kind for i in spaces]
    funcs  = dict(zip(tests, kinds))
    funcs  = sorted(funcs.items(), key=lambda x:convert(x[1]))
    grs = [dict(g) for k,g in groupby(funcs,key=lambda x:convert(x[1]))]
    grs = [(list(g.values())[0],tuple(g.keys())) for g in grs]
    groups = []
    for d,g in grs:
        if isinstance(d, (HcurlSpaceType, HdivSpaceType)) and isinstance(g[0], VectorFunction):
            dim = g[0].space.ldim
            for i in range(dim):
                s = [u[i] for u in g]
                groups += [(d,tuple(s))]
        else:
            groups += [(d,g)]
    return groups

#==============================================================================
def expand(args):
    """
    This function expands vector functions into indexed functions

    """
    new_args = []
    for i in args:
        if isinstance(i, (ScalarFunction, IndexedVectorFunction)):
            new_args += [i]
        elif isinstance(i, VectorFunction):
            new_args += [i[k] for k in  range(i.space.ldim)]
        else:
            raise NotImplementedError("TODO")
    return tuple(new_args)

#==============================================================================
class Block(Basic):
    """
    This class represents a Block of statements

    """
    def __new__(cls, body):
        if not isinstance(body, (list, tuple, Tuple)):
            body = [body]

        body = Tuple(*body)
        return Basic.__new__(cls, body)

    @property
    def body(self):
        return self._args[0]

class ParallelBlock(Block):
    def __new__(cls, default='private', private=(), shared=(), firstprivate=(), lastprivate=(), body=()):
        return Basic.__new__(cls, default, private, shared, firstprivate, lastprivate, body)

    @property
    def default(self):
        return self._args[0]

    @property
    def private(self):
        return self._args[1]

    @property
    def shared(self):
        return self._args[2]

    @property
    def firstprivate(self):
        return self._args[3]

    @property
    def lastprivate(self):
        return self._args[4]

    @property
    def body(self):
        return self._args[5]
#==============================================================================
class DefNode(Basic):
    """
    DefNode represents a function definition where it contains the arguments and the body

    """
    def __new__(cls, name, arguments, local_variables, body, imports, results, kind):
        return Basic.__new__(cls, name, arguments, local_variables, body, imports, results, kind)

    @property
    def name(self):
        return self._args[0]

    @property
    def arguments(self):
        return self._args[1]

    @property
    def local_variables(self):
        return self._args[2]

    @property
    def body(self):
        return self._args[3]

    @property
    def imports(self):
        return self._args[4]

    @property
    def results(self):
        return self._args[5]

    @property
    def kind(self):
        return self._args[6]
#==============================================================================
def expand_hdiv_hcurl(args):
    """
    This function expands vector functions of type hdiv and hculr into indexed functions

    """
    new_args         = []
    for i,a in enumerate(args):
        if isinstance(a, ScalarFunction):
            new_args += [a]
        elif isinstance(a, VectorFunction):
            if isinstance(a.space.kind, (HcurlSpaceType, HdivSpaceType)):
                new_args += [a[k] for k in  range(a.space.ldim)]
            else:
                new_args += [a]
        else:
            raise NotImplementedError("TODO")

    return tuple(new_args)
    
#==============================================================================
def get_multiplicity(funcs, space):
    def recursive_func(space):
        if isinstance(space, BlockVectorSpace):
            multiplicity = [recursive_func(s) for s in space.spaces]
        else:
            multiplicity = list(space.shifts)
        return multiplicity

    multiplicity = recursive_func(space)
    if not isinstance(multiplicity[0], list):
        multiplicity = [multiplicity]

    funcs = expand(funcs)
    assert len(funcs) == len(multiplicity)
    new_multiplicity = []
    for i in range(len(funcs)):
        if isinstance(funcs[i], ScalarFunction):
            new_multiplicity.append(multiplicity[i])
        elif isinstance(funcs[i].base.space.kind, (HcurlSpaceType, HdivSpaceType)):
            new_multiplicity.append(multiplicity[i])
        else:
            if i+1==len(funcs) or isinstance(funcs[i+1], ScalarFunction) or funcs[i].base != funcs[i+1].base:
                new_multiplicity.append(multiplicity[i])
    return new_multiplicity
#==============================================================================
def get_degrees(funcs, space):
    degrees = list(space.degree)
    if not isinstance(degrees[0], (list, tuple)):
        degrees = [degrees]

    funcs = expand(funcs)
    assert len(funcs) == len(degrees)
    new_degrees = []
    for i in range(len(funcs)):
        if isinstance(funcs[i], ScalarFunction):
            new_degrees.append(degrees[i])
        elif isinstance(funcs[i].base.space.kind, (HcurlSpaceType, HdivSpaceType)):
            new_degrees.append(degrees[i])
        else:
            if i+1==len(funcs) or isinstance(funcs[i+1], ScalarFunction) or funcs[i].base != funcs[i+1].base:
                new_degrees.append(degrees[i])
    return new_degrees
#==============================================================================
def get_quad_order(Vh):
    if isinstance(Vh, ProductFemSpace):
        return get_quad_order(Vh.spaces[0])
    return tuple([g.weights.shape[1] for g in Vh.quad_grids])

#==============================================================================
class AST(object):
    """
    The Ast class transforms a terminal expression returned from sympde
    into a DefNode

    """
    def __init__(self, expr, terminal_expr, spaces, mapping_space=None, tag=None, mapping=None, is_rational_mapping=None,
                     num_threads=1, **kwargs):
        # ... compute terminal expr
        # TODO check that we have one single domain/interface/boundary

        is_bilinear         = False
        is_linear           = False
        is_functional       = False
        tests               = ()
        trials              = ()
        multiplicity_tests  = ()
        multiplicity_trials = ()
        multiplicity_fields = ()
        tests_degrees       = ()
        trials_degrees      = ()
        fields_degrees      = ()

        # ...
        domain        = terminal_expr.target
        terminal_expr = terminal_expr.expr
        dim           = domain.dim
        constants     = expr.constants
        mask          = None

        if isinstance(domain, Boundary):
            mask = Mask(domain.axis, domain.ext)

        elif isinstance(domain, Interface):
            mask = Mask(domain.axis, None)

        if isinstance(expr, LinearForm):

            is_linear           = True
            tests               = expr.test_functions
            fields              = expr.fields
            is_broken           = spaces.symbolic_space.is_broken
            quad_order          = get_quad_order(spaces)
            tests_degrees       = get_degrees(tests, spaces)
            multiplicity_tests  = get_multiplicity(tests, spaces.vector_space)
            is_parallel         = spaces.vector_space.parallel
            spaces              = spaces.symbolic_space
        elif isinstance(expr, BilinearForm):
            is_bilinear         = True
            tests               = expr.test_functions
            trials              = expr.trial_functions
            fields              = expr.fields
            is_broken           = spaces[0].symbolic_space.is_broken
            quad_order          = get_quad_order(spaces[0])
            tests_degrees       = get_degrees(tests, spaces[0])
            trials_degrees      = get_degrees(trials, spaces[1])
            multiplicity_tests  = get_multiplicity(tests, spaces[1].vector_space)
            multiplicity_trials = get_multiplicity(trials, spaces[0].vector_space)
            is_parallel         = spaces[0].vector_space.parallel
            spaces              = [V.symbolic_space for V in spaces]

        elif isinstance(expr, Functional):
            is_functional       = True
            fields              = tuple(expr.atoms(ScalarFunction, VectorFunction))
            is_broken           = spaces.symbolic_space.is_broken
            quad_order          = get_quad_order(spaces)
            fields_degrees      = get_degrees(fields, spaces)
            multiplicity_fields = get_multiplicity(fields, spaces.vector_space)
            is_parallel         = spaces.vector_space.parallel
            spaces              = spaces.symbolic_space
        else:
            raise NotImplementedError('TODO')

        tests  = expand_hdiv_hcurl(tests)
        trials = expand_hdiv_hcurl(trials)
        fields = expand_hdiv_hcurl(fields)

        kwargs['quad_order']     = quad_order

        atoms_types = (ScalarFunction, VectorFunction, IndexedVectorFunction)

        nderiv = 1
        if isinstance(terminal_expr, (ImmutableDenseMatrix, Matrix)):
            n_rows, n_cols    = terminal_expr.shape
            atomic_expr_field = {f:[] for f in fields}
            for i_row in range(0, n_rows):
                for i_col in range(0, n_cols):
                    d           = get_max_logical_partial_derivatives(terminal_expr[i_row,i_col])
                    nderiv      = max(nderiv, max(d.values()))
                    atoms       = _atomic(terminal_expr[i_row, i_col], cls=atoms_types+_logical_partial_derivatives)
                    #--------------------------------------------------------------------
                    # TODO [YG, 05.02.2021]: create 'get_test_function' and use it below:
#                    field_atoms = [a for a in atoms if get_test_function(a) in fields]
                    field_atoms = []
                    #--------------------------------------------------------------------
                    for f in field_atoms:
                        a = _atomic(f, cls=atoms_types)
                        assert len(a) == 1
                        atomic_expr_field[a[0]].append(f)

        else:
            d           = get_max_logical_partial_derivatives(terminal_expr)
            nderiv      = max(nderiv, max(d.values()))
            atoms       = _atomic(terminal_expr, cls=atoms_types+_logical_partial_derivatives)
            #--------------------------------------------------------------------
            # TODO [YG, 05.02.2021]: create 'get_test_function' and use it below:
#            field_atoms = [a for a in atoms if get_test_function(a) in fields]
            field_atoms = []
            #--------------------------------------------------------------------
            atomic_expr_field = {f:[] for f in fields}
            for f in field_atoms:
                a = _atomic(f, cls=atoms_types)
                assert len(a) == 1
                atomic_expr_field[a[0]].append(f)

            terminal_expr     = Matrix([[terminal_expr]])

        d_tests  = {v: {'global': GlobalTensorQuadratureTestBasis (v), 
                        'span': GlobalSpan(v),
                        'multiplicity':multiplicity_tests[i],
                        'degrees': tests_degrees[i],
                        'thread_span':GlobalThreadSpan(v)} for i,v in enumerate(tests) }

        d_trials = {u: {'global': GlobalTensorQuadratureTrialBasis(u), 
                        'span': GlobalSpan(u),
                        'multiplicity':multiplicity_trials[i],
                        'degrees':trials_degrees[i]} for i,u in enumerate(trials)}

        if isinstance(expr, Functional):
            d_fields = {f: {'global': GlobalTensorQuadratureTestBasis (f), 
                            'span': GlobalSpan(f),
                            'multiplicity':multiplicity_fields[i],
                            'degrees':fields_degrees[i]} for i,f in enumerate(fields)}

        else:
            d_fields = {f: {'global': GlobalTensorQuadratureTestBasis (f), 
                            'span': GlobalSpan(f)} for i,f in enumerate(fields)}

        if mapping_space:
            f         = (tests+trials+fields)[0]
            f         = f.duplicate('mapping_'+f.name)
            f         = expand([f])[0]
            mapping_degrees      = get_degrees([f], mapping_space)
            multiplicity_mapping = get_multiplicity([f], mapping_space.vector_space)
            d_mapping = {f: {'global': GlobalTensorQuadratureTestBasis (f),
                             'span': GlobalSpan(f),
                             'multiplicity':multiplicity_mapping[0],
                             'degrees': mapping_degrees[0]}}
        else:
           d_mapping = {}

        if is_broken:
            if isinstance(domain, Interface):
                if mapping is None:
                    mapping_minus = IdentityMapping('M_{}'.format(domain.minus.domain.name), dim)
                    mapping_plus  = IdentityMapping('M_{}'.format(domain.plus.domain.name), dim)
                else:
                    mapping_minus = mapping.mappings[domain.minus.domain]
                    mapping_plus  = mapping.mappings[domain.plus.domain]

                mapping = InterfaceMapping(mapping_minus, mapping_plus)
            elif isinstance(domain, Boundary) and mapping:
                mapping = mapping.mappings[domain.domain]
            elif mapping:
                mapping = mapping.mappings[domain]

        if mapping is None:
            if isinstance(domain, Boundary):
                name = domain.domain.name
            else:
                name = domain.name
            mapping = IdentityMapping('M_{}'.format(name), dim)

        if is_linear:
            ast = _create_ast_linear_form(terminal_expr, atomic_expr_field,
                                          tests, d_tests,
                                          fields, d_fields, constants,
                                          nderiv, domain.dim,
                                          mapping, d_mapping, is_rational_mapping, spaces, mapping_space, mask, tag,
                                          num_threads, **kwargs)

        elif is_bilinear:
            ast = _create_ast_bilinear_form(terminal_expr, atomic_expr_field,
                                            tests, d_tests,
                                            trials, d_trials,
                                            fields, d_fields, constants,
                                            nderiv, domain.dim, domain,
                                            mapping, d_mapping, is_rational_mapping, spaces, mapping_space,  mask, tag, is_parallel,
                                            num_threads, **kwargs)


        elif is_functional:
            ast = _create_ast_functional_form(terminal_expr, atomic_expr_field,
                                              fields, d_fields, constants,
                                              nderiv, domain.dim,
                                              mapping, d_mapping, is_rational_mapping, spaces, mapping_space, mask, tag,
                                              num_threads, **kwargs)
        else:
            raise NotImplementedError('TODO')
        # ...

        self._expr        = ast
        self._nderiv      = nderiv
        self._domain      = domain
        self._mapping     = mapping
        self._num_threads = num_threads

    @property
    def expr(self):
        return self._expr

    @property
    def nderiv(self):
        return self._nderiv

    @property
    def domain(self):
        return self._domain

    @property
    def mapping(self):
        return self._mapping

    @property
    def dim(self):
        return self.domain.dim

    @property
    def num_threads(self):
        return self._num_threads
#================================================================================================================================
def _create_ast_bilinear_form(terminal_expr, atomic_expr_field,
                              tests,  d_tests,
                              trials, d_trials,
                              fields, d_fields, constants,
<<<<<<< HEAD
                              nderiv, dim, domain, mapping, d_mapping, is_rational_mapping, spaces, mapping_space, mask, tag, is_parallel,
                              **kwargs):

=======
                              nderiv, dim, mapping, d_mapping, is_rational_mapping, spaces, mapping_space, mask, tag, is_parallel,
                              num_threads, **kwargs):
>>>>>>> 8cb8c241
    """
    This function creates the assembly function of a bilinearform

    Parameters
    ----------

    terminal_expr : <Matrix>
        atomic representation of the bilinear form

    atomic_expr_field: <dict>
        dict  of atomic expressions of fields

    tests   : <list>
        list of tests functions

    d_tests : <dict>
        dictionary that contains the symbolic spans and basis values of each test function

    trials : <list>
        list of trial functions

    d_trials: <list>
        dictionary that contains the symbolic spans and basis values of each trial function

    fields : <list>
        list of fields

    constants : <list>
        list of constants

    nderiv : int
        the order of the bilinear form

    dim : int
        number of dimension

    domain : <Domain>
        Sympde Domain object

    mapping : <Mapping>
        Sympde Mapping object

    d_mapping : <dict>
        dictionary that contains the symbolic spans and basis values of the mapping

    is_rational_mapping : <bool>
        takes the value of True if the mapping is rational

    spaces : <list>
        list of sympde symbolic test and trial spaces

    mask  : <int|None>
        the masked direction in case of boundary domain

    tag   : <str>
        tag to be added to variable names

    is_parallel   : <bool>
        True if the domain is distributed

<<<<<<< HEAD
=======
    num_threads : <int>
        Number of threads

>>>>>>> 8cb8c241
    Returns
    -------
    node : DefNode
        represents the a function definition node that computes the assembly

    """

<<<<<<< HEAD
    pads       = variables(('pad1, pad2, pad3'), dtype='int')[:dim]
    g_quad     = [GlobalTensorQuadrature(False)]
    l_quad     = [LocalTensorQuadrature(False)]
    b0s        = variables(('b01, b02, b03'), dtype='int')[:dim]
    e0s        = variables(('e01, e02, e03'), dtype='int')[:dim]
    if isinstance(domain, Interface):
        g_quad.append(PlusGlobalTensorQuadrature(False))
        l_quad.append(PlusLocalTensorQuadrature(False))

    quad_order = kwargs.pop('quad_order', None)
=======
    backend   = kwargs.pop('backend')
    is_pyccel = backend['name'] == 'pyccel' if backend else False
    pads      = variables(('pad1, pad2, pad3'), dtype='int')[:dim]
    b0s       = variables(('b01, b02, b03'), dtype='int')[:dim]
    e0s       = variables(('e01, e02, e03'), dtype='int')[:dim]
    g_quad    = GlobalTensorQuadrature(False)
    l_quad    = LocalTensorQuadrature(False)
    rank_from_coords = MatrixRankFromCoords()
    coords_from_rank = MatrixCoordsFromRank()

    add_openmp = is_pyccel and backend['openmp'] and num_threads>1
>>>>>>> 8cb8c241

    quad_order    = kwargs.pop('quad_order', None)
    thread_span   =  dict((u,d_tests[u]['thread_span']) for u in tests)
    # ...........................................................................................
    g_span              = dict((u,d_tests[u]['span']) for u in tests)
    f_span              = dict((f,d_fields[f]['span']) for f in fields)
    if mapping_space:
        m_span   = dict((f,d_mapping[f]['span']) for f in d_mapping)
    else:
        m_span = {}

    m_trials            = dict((u,d_trials[u]['multiplicity'])  for u in trials)
    m_tests             = dict((v,d_tests[v]['multiplicity'])   for v in tests)
    lengths_trials      = dict((u,LengthDofTrial(u)) for u in trials)
    lengths_tests       = dict((v,LengthDofTest(v)) for v in tests)
    lengths_outer_tests = dict((v,LengthOuterDofTest(v)) for v in tests)
    lengths_inner_tests = dict((v,LengthInnerDofTest(v)) for v in tests)
    lengths_fields      = dict((f,LengthDofTest(f)) for f in fields)

    # ...........................................................................................
    quad_length     = LengthQuadrature()
    el_length       = LengthElement()
    global_thread_s = GlobalThreadStarts()
    global_thread_e = GlobalThreadEnds()
    global_thread_l = GlobalThreadSizes()
    local_thread_s  = LocalThreadStarts()
    local_thread_e  = LocalThreadEnds()
    lengths         = [el_length, quad_length]

    # ...........................................................................................
    geo        = GeometryExpressions(mapping, nderiv)
    g_coeffs   = {f:[MatrixGlobalBasis(i,i) for i in expand([f])] for f in fields}
    l_mats     = BlockStencilMatrixLocalBasis(trials, tests, terminal_expr, dim, tag)
    g_mats     = BlockStencilMatrixGlobalBasis(trials, tests, pads, m_tests, terminal_expr, l_mats.tag)
    # ...........................................................................................

    if quad_order is not None:
        ind_quad      = index_quad.set_range(stop=Tuple(*quad_order))
    else:
        ind_quad      = index_quad.set_range(stop=quad_length)

    g_starts        = Tuple(*[ProductGenerator(global_thread_s.set_index(i), thread_coords.set_index(i)) for i in range(dim)])
    g_ends          = Tuple(*[AddNode(ProductGenerator(global_thread_e.set_index(i), thread_coords.set_index(i)), Integer(1)) for i in range(dim)])
    l_starts        = Tuple(*[ProductGenerator(local_thread_s.set_index(i), local_index_element.set_index(i)) for i in range(dim)])
    l_ends          = Tuple(*[ProductGenerator(local_thread_e.set_index(i), local_index_element.set_index(i)) for i in range(dim)])

    #ind_element   = index_element.set_range(start=g_starts,stop=g_ends) if add_openmp else index_element.set_range(stop=el_length)
    ind_element   = index_element.set_range(start=l_starts,stop=l_ends) if add_openmp else index_element.set_range(stop=el_length)
    l_ind_element = local_index_element.set_range(stop=TensorInteger(2))
    if mapping_space:
        ind_dof_test  = index_dof_test.set_range(stop=Tuple(*[d+1 for d in list(d_mapping.values())[0]['degrees']]))
        # ...........................................................................................
        eval_mapping = EvalMapping(ind_quad, ind_dof_test, list(d_mapping.values())[0]['global'],
                        mapping, geo, mapping_space, nderiv, mask, is_rational_mapping)

    eval_fields = []
    for f in fields:
        f_ex         = expand([f])
        coeffs       = [CoefficientBasis(i)    for i in f_ex]
        l_coeffs     = [MatrixLocalBasis(i)    for i in f_ex]
        ind_dof_test = index_dof_test.set_range(stop=lengths_fields[f]+1)
        eval_field   = EvalField(atomic_expr_field[f], ind_quad, ind_dof_test, d_fields[f]['global'], 
                                 coeffs, l_coeffs, g_coeffs[f], [f], mapping, nderiv, mask)
        eval_fields += [eval_field]

    g_stmts = []
    if mapping_space:
        g_stmts.append(eval_mapping)

    g_stmts += [*eval_fields]
    g_stmts_texpr = []

    # sort tests and trials by their space type
    test_groups  = regroup(tests)
    trial_groups = regroup(trials)
    # expand every VectorFunction into IndexedVectorFunctions
    ex_tests     = expand(tests)
    ex_trials    = expand(trials)

    #=========================================================begin kernel======================================================
    for _, sub_tests in test_groups:
        for _, sub_trials in trial_groups:
            tests_indices     = [ex_tests.index(i) for i in expand(sub_tests)]
            trials_indices    = [ex_trials.index(i) for i in expand(sub_trials)]
            sub_terminal_expr = terminal_expr[tests_indices,trials_indices]

            if is_zero(sub_terminal_expr):
                continue

            q_basis_tests  = dict((v,d_tests[v]['global'])         for v in sub_tests)
            q_basis_trials = dict((u,d_trials[u]['global'])        for u in sub_trials)
            m_tests        = dict((v,d_tests[v]['multiplicity'])   for v in sub_tests)
            m_trials       = dict((u,d_trials[u]['multiplicity'])  for u in sub_trials)
            tests_degree   = dict((v,d_tests[v]['degrees'])        for v in sub_tests)
            trials_degrees = dict((u,d_trials[u]['degrees'])       for u in sub_trials)
            bs             = dict()
            es             = dict()
            for v in sub_tests:
                v_str = str(SymbolicExpr(v))
                bs[v] = variables(('b_{v}_1, b_{v}_2, b_{v}_3'.format(v=v_str)), dtype='int')[:dim] if is_parallel else [S.Zero]*dim
                es[v] = variables(('e_{v}_1, e_{v}_2, e_{v}_3'.format(v=v_str)), dtype='int')[:dim] if is_parallel else [S.Zero]*dim

            if all(a==1 for a in m_tests[sub_tests[0]]+m_trials[sub_trials[0]]):
                stmts = []
                for v in sub_tests+sub_trials:
                    stmts += construct_logical_expressions(v, nderiv)

                l_sub_mats  = BlockStencilMatrixLocalBasis(sub_trials, sub_tests, sub_terminal_expr, dim, l_mats.tag,
                                                           tests_degree=tests_degree, trials_degree=trials_degrees,
                                                           tests_multiplicity=m_tests, trials_multiplicity=m_trials)
                l_sub_scalars =  BlockScalarLocalBasis(trials = sub_trials, tests=sub_tests, expr=sub_terminal_expr, tag=l_mats.tag)

                # Instructions needed to retrieve the precomputed values of the
                # fields (and their derivatives) at a single quadrature point
                stmts += flatten([eval_field.inits for eval_field in eval_fields])
            
<<<<<<< HEAD
                loop  = Loop((*l_quad, *q_basis_tests.values(), *q_basis_trials.values(), geo), ind_quad, stmts=stmts, mask=mask)
                loop  = Reduce('+', ComputeKernelExpr(sub_terminal_expr, weights=False), ElementOf(l_sub_mats), loop)
=======
                loop  = Loop((l_quad, *q_basis_tests.values(), *q_basis_trials.values(), geo), ind_quad, stmts=stmts, mask=mask)
                loop  = Reduce('+', ComputeKernelExpr(sub_terminal_expr, weights=False), ElementOf(l_sub_scalars), loop)
>>>>>>> 8cb8c241

                # ... loop over trials
                length = Tuple(*[d+1 for d in trials_degrees[sub_trials[0]]])
                ind_dof_trial = index_dof_trial.set_range(stop=length)
                loop1  = Loop((), ind_dof_trial, [Reset(l_sub_scalars),loop, VectorAssign(ElementOf(l_sub_mats), ElementOf(l_sub_scalars))])

                # ... loop over tests
                length = Tuple(*[d+1 for d in tests_degree[sub_tests[0]]])
                ends   = Tuple(*[d+1-e for d,e in zip(tests_degree[sub_tests[0]], es[sub_tests[0]])])
                starts = Tuple(*bs[sub_tests[0]])
                ind_dof_test = index_dof_test.set_range(start=starts, stop=ends, length=length)
                loop  = Loop((), ind_dof_test, [loop1])
                # ...

                body  = (loop,)
                stmts = Block(body)
                g_stmts += [stmts]

                if is_parallel:
                    ln = Tuple(*[d-1 for d in tests_degree[sub_tests[0]]])
                    start_expr =  TensorMax(TensorMul(TensorAdd(TensorMul(ind_element, Tuple(*[-1]*dim)), ln), Tuple(*b0s)),Tuple(*[S.Zero]*dim))
                    start_expr = TensorAssignExpr(Tuple(*bs[sub_tests[0]]), start_expr)
                    end_expr = TensorMax(TensorMul(TensorAdd(TensorMul(Tuple(*[-1]*dim), el_length), TensorAdd(ind_element, Tuple(*tests_degree[sub_tests[0]]))), Tuple(*e0s)), Tuple(*[S.Zero]*dim))
                    end_expr = TensorAssignExpr(Tuple(*es[sub_tests[0]]), end_expr)
                    g_stmts_texpr += [start_expr, end_expr]

            else:
                l_stmts = []
                mask_inner = [[False, True] for i in range(dim)]
                for mask_inner_i in product(*mask_inner):
                    mask_inner_i = Tuple(*mask_inner_i)
                    not_mask_inner_i = Tuple(*[not i for i in mask_inner_i])
                    stmts = []
                    for v in sub_tests+sub_trials:
                        stmts += construct_logical_expressions(v, nderiv)

                    # Instructions needed to retrieve the precomputed values of the
                    # fields (and their derivatives) at a single quadrature point
                    stmts += flatten([eval_field.inits for eval_field in eval_fields])

                    multiplicity = Tuple(*m_tests[sub_tests[0]])
                    length = Tuple(*[(d+1)%m if T else (d+1)//m for d,m,T in zip(tests_degree[sub_tests[0]], multiplicity, mask_inner_i)])
                    ind_outer_dof_test = index_outer_dof_test.set_range(stop=length)
                    outer = Tuple(*[d//m for d,m in zip(tests_degree[sub_tests[0]], multiplicity)])
                    outer = TensorAdd(TensorMul(ind_outer_dof_test, not_mask_inner_i),TensorMul(outer, mask_inner_i))

                    l_sub_mats  = BlockStencilMatrixLocalBasis(sub_trials, sub_tests, sub_terminal_expr, dim, l_mats.tag, outer=outer,
                                                               tests_degree=tests_degree, trials_degree=trials_degrees,
                                                              tests_multiplicity=m_tests, trials_multiplicity=m_trials)

<<<<<<< HEAD
                    loop  = Loop((*l_quad, *q_basis_tests.values(), *q_basis_trials.values(), geo), ind_quad, stmts=stmts, mask=mask)
                    loop  = Reduce('+', ComputeKernelExpr(sub_terminal_expr, weights=False), ElementOf(l_sub_mats), loop)
=======
                    l_sub_scalars =  BlockScalarLocalBasis(trials = sub_trials, tests=sub_tests, expr=sub_terminal_expr, tag=l_mats.tag)

                    loop  = Loop((l_quad, *q_basis_tests.values(), *q_basis_trials.values(), geo), ind_quad, stmts=stmts, mask=mask)
                    loop  = Reduce('+', ComputeKernelExpr(sub_terminal_expr, weights=False), ElementOf(l_sub_scalars), loop)
>>>>>>> 8cb8c241

                    # ... loop over trials
                    length_t = Tuple(*[d+1 for d in trials_degrees[sub_trials[0]]])
                    ind_dof_trial = index_dof_trial.set_range(stop=length_t)
                    loop  = Loop((), ind_dof_trial, [Reset(l_sub_scalars), loop, VectorAssign(ElementOf(l_sub_mats), ElementOf(l_sub_scalars))])
 
                    rem_length = Tuple(*[(d+1)-(d+1)%m for d,m in zip(tests_degree[sub_tests[0]], multiplicity)])
                    ind_inner_dof_test = index_inner_dof_test.set_range(stop=multiplicity)
                    expr1 = TensorAdd(TensorMul(ind_outer_dof_test, multiplicity),ind_inner_dof_test)
                    expr2 = TensorAdd(rem_length, ind_outer_dof_test)
                    expr  = TensorAssignExpr(index_dof_test, TensorAdd(TensorMul(expr1,not_mask_inner_i),TensorMul(expr2, mask_inner_i)))
                    loop  = Loop((expr,), ind_inner_dof_test, [loop], mask=mask_inner_i)
                    loop  = Loop((), ind_outer_dof_test, [loop])

                    l_stmts += [loop]

                g_stmts += [*l_stmts]

    #=========================================================end kernel=========================================================
    if add_openmp:
#        body = [VectorAssign(Tuple(*[ProductGenerator(thread_span[u].set_index(j), num_threads) for j in range(dim)]), 
#                             Tuple(*[AddNode(2*pads[j],ProductGenerator(g_span[u].set_index(j), AddNode(el_length.set_index(j),Integer(-1)))) for j in range(dim)])) for u in thread_span]

        body          = []
        parallel_body = []
        parallel_body += [Assign(thread_id, Function("omp_get_thread_num")())]
        parallel_body += [VectorAssign(thread_coords, Tuple(*[ProductGenerator(coords_from_rank, Tuple((thread_id, i))) for i in range(dim)]))]

        for i in range(dim):
            thr_s = ProductGenerator(global_thread_s.set_index(i), Tuple(thread_coords.set_index(i)))
            thr_e = ProductGenerator(global_thread_e.set_index(i), Tuple(thread_coords.set_index(i)))
            parallel_body += [Assign(global_thread_l.set_index(i), AddNode(AddNode(thr_e, Integer(1)), MulNode(Integer(-1),thr_s)))]

        for i in range(dim):
            lhs   = local_thread_s.set_index(i)
            thr_s = ProductGenerator(global_thread_s.set_index(i), Tuple(thread_coords.set_index(i)))
            rhs  = Array(Tuple(thr_s, AddNode(thr_s, IntDivNode(global_thread_l.set_index(i), Integer(2)))))
            parallel_body += [Assign(lhs, rhs)]

        for i in range(dim):
            lhs = local_thread_e.set_index(i)
            thr_s = ProductGenerator(global_thread_s.set_index(i), Tuple(thread_coords.set_index(i)))
            thr_e = ProductGenerator(global_thread_e.set_index(i), Tuple(thread_coords.set_index(i)))
            rhs = Array(Tuple(AddNode(thr_s, IntDivNode(global_thread_l.set_index(i), Integer(2))), AddNode(thr_e,Integer(1))))
            parallel_body += [Assign(lhs, rhs)]


#        for i in range(dim):
#            parallel_body += [Assign(neighbour_threads.set_index(i), ProductGenerator(rank_from_coords, 
#                     Tuple(tuple(AddNode(thread_coords.set_index(j), Integer(i==j)) for j in range(dim)))))]

#        for u in thread_span:
#            expr1 = [Span(u, index=i) for i in range(dim)]
#            expr2 = [ProductGenerator(thread_span[u].set_index(i),AddNode(neighbour_threads.set_index(i),Min(Integer(0), thread_id.length))) for i in range(dim)]
#            g_stmts += [WhileLoop(NotNode(AndNode(*[StrictLessThanNode(AddNode(p, e1), e2) for p,e1,e2 in zip(pads, expr1, expr2)])), [Assign(thread_id.length, Min(Integer(100), AddNode(thread_id.length,Integer(1))))])]
#            lhs = [ProductGenerator(thread_span[u].set_index(i), Tuple(thread_id)) for i in range(dim)]
#            rhs = TensorAdd(Tuple(*expr1), Tuple(*[Integer(0)]*dim))
#            g_stmts_texpr += [TensorAssignExpr(Tuple(*lhs), rhs)]

         #... loop over global elements
        loop  = Loop((g_quad, *g_span.values(), *m_span.values(), *f_span.values(), *g_stmts_texpr),
                      ind_element, stmts=g_stmts, mask=mask)

        loop_reduction = Reduce('+', l_mats, g_mats, loop)
        loop           = Loop((), l_ind_element, stmts=[Comment('#$omp barrier'), loop_reduction], mask=mask)

        if mask is not None:
            empty_loop = Loop((), l_ind_element, stmts=[Comment('#$omp barrier'), Continue()], mask=mask)
            loop = IfNode((EqNode(thread_coords.set_index(mask.axis), Integer(0)),[loop]),(true, [empty_loop]))

        parallel_body += [loop]
#        parallel_body += [VectorAssign(Tuple(*[ProductGenerator(thread_span[u].set_index(j), thread_id) for j in range(dim)]), 
#                             Tuple(*[AddNode(2*pads[j],ProductGenerator(g_span[u].set_index(j), AddNode(el_length.set_index(j),Integer(-1)))) for j in range(dim)])) for u in thread_span]
    else:
        # ... loop over global elements
        loop  = Loop((g_quad, *g_span.values(), *m_span.values(), *f_span.values(), *g_stmts_texpr),
                      ind_element, stmts=g_stmts, mask=mask)

<<<<<<< HEAD
    # ... loop over global elements
    loop  = Loop((*g_quad, *g_span.values(), *m_span.values(), *f_span.values(), *g_stmts_texpr),
                  ind_element, stmts=g_stmts, mask=mask)
=======
        body = [Reduce('+', l_mats, g_mats, loop)]
>>>>>>> 8cb8c241

    # ...
    args = {}
    args['tests_basis']  = tuple(d_tests[v]['global'] for v in tests)
    args['trial_basis']  = tuple(d_trials[u]['global'] for u in trials)

    args['spans'] = g_span.values()
    args['quads'] = g_quad

    args['tests_degrees']  = lengths_tests
    args['trials_degrees'] = lengths_trials

    args['quads_degree'] = lengths
    args['global_pads']  = pads
    args['local_pads']   = Pads(tests, trials)

    if add_openmp:
        args['thread_args']  = (coords_from_rank, rank_from_coords, global_thread_s, global_thread_e, thread_id.length)

    args['mats']  = [g_mats]

    if mapping_space:
        args['mapping'] = eval_mapping.coeffs
        args['mapping_degrees'] = LengthDofTest(list(d_mapping.keys())[0])
        args['mapping_basis'] = list(d_mapping.values())[0]['global']
        args['mapping_spans'] = list(d_mapping.values())[0]['span']

    if fields:
        args['f_span']         = f_span.values()
        args['f_coeffs']       = flatten(list(g_coeffs.values()))
        args['field_basis']    = tuple(d_fields[f]['global'] for f in fields)
        args['fields_degrees'] = lengths_fields.values()
        args['f_pads']         = [f.pads for f in eval_fields]
        fields                 = tuple(f.base if isinstance(f, IndexedVectorFunction) else f for f in fields)
        args['fields']         = tuple(dict.fromkeys(fields))

    if constants:
        args['constants'] = constants

    args['starts'] = b0s
    args['ends']   = e0s

    allocations = []
    if add_openmp:
        allocations = [[Allocate(thread_span[u].set_index(i), (Integer(1+num_threads),)) for i in range(dim)] for u in thread_span]
        allocations = [Tuple(*i) for i in allocations]

    m_trials      = dict((u,d_trials[u]['multiplicity'])  for u in trials)
    m_tests       = dict((v,d_tests[v]['multiplicity'])   for v in tests)
    trials_degree = dict((u,d_trials[u]['degrees'])       for u in trials)
    tests_degree  = dict((v,d_tests[v]['degrees'])        for v in tests)

    local_allocations = []
    for j,u in enumerate(ex_trials):
        for i,v in enumerate(ex_tests):
            if terminal_expr[i,j] == 0:
                continue
            td    = d_tests[v]['degrees'] if v in d_tests else d_tests[v.base]['degrees']
            trd   = d_trials[u]['degrees'] if u in d_trials else d_trials[u.base]['degrees']
            tm    = d_tests[v]['multiplicity'] if v in d_tests else d_tests[v.base]['multiplicity']
            trm   = d_trials[u]['multiplicity'] if u in d_trials else d_trials[u.base]['multiplicity']
            shape = [d+1 for d in td]
            pad   = np.array([td, trd]).max(axis=0)
            diag  = compute_diag_len(pad, trm, tm)
            shape = tuple(Integer(i) for i in (shape + list(diag)))
            mat = Allocate(StencilMatrixLocalBasis(u, v, pads, l_mats.tag), shape)
            local_allocations.append(mat)

    body  = allocations + body

    if add_openmp:
        shared = (*thread_span.values(), coords_from_rank, rank_from_coords, global_thread_s, global_thread_e,
                  *args['tests_basis'], *args['trial_basis'], *args['spans'], args['quads'], g_mats)
        if mapping_space:
            shared = shared + (*eval_mapping.coeffs,  list(d_mapping.values())[0]['global'], list(d_mapping.values())[0]['span'])
        if fields:
            shared = shared + (*f_span.values(), *args['f_coeffs'], *args['field_basis'])

        firstprivate = (*args['tests_degrees'].values(), *args['trials_degrees'].values(), *lengths, *pads, *b0s, *e0s, thread_id.length)
        if mapping_space:
            firstprivate = firstprivate + (args['mapping_degrees'], )
        if fields:
            firstprivate = firstprivate + ( *args['fields_degrees'], *args['f_pads'])
        if constants:
            firstprivate = firstprivate + (*constants,)

        body += [ParallelBlock(default='private',
                           shared=shared,
                           firstprivate=firstprivate,
                           body=local_allocations+parallel_body)]
    else:
        body = local_allocations + body

    local_vars = []
    imports    = []
    if add_openmp:
        imports.append(Import('pyccel.stdlib.internal.openmp',('omp_get_thread_num', )))

    node = DefNode('assembly', args, local_vars, body, imports, (), 'bilinearform')

    return node

#================================================================================================================================
def _create_ast_linear_form(terminal_expr, atomic_expr_field, tests, d_tests, fields, d_fields, constants, nderiv,
                            dim, mapping, d_mapping, is_rational_mapping, space, mapping_space, mask, tag, num_threads, **kwargs):
    """
    This function creates the assembly function of a linearform

    Parameters
    ----------

    terminal_expr : <Matrix>
        atomic representation of the linear form

    atomic_expr_field : <dict>
        dict  of atomic expressions of fields

    tests   : <list>
        list of tests functions

    d_tests : <dict>
        dictionary that contains the symbolic spans and basis values of each test function

    fields  : <list>
        list of fields

    constants : <list>
        list of constants

    nderiv : int
        the order of the bilinear form

    dim : int
        number of dimension

    mapping : <Mapping>
        Sympde Mapping object

    d_mapping : <dict>
        dictionary that contains the symbolic spans and basis values of the mapping

    is_rational_mapping : <bool>
        takes the value of True if the mapping is rational

    spaces : <Space>
        sympde symbolic space

    mask  : <int|None>
        the masked direction in case of boundary domain

    tag   : <str>
        tag to be added to variable names

<<<<<<< HEAD
=======
    num_threads : <int>
        Number of threads

>>>>>>> 8cb8c241
    Returns
    -------
    node : DefNode
        represents the a function definition node that computes the assembly

    """

    backend   = kwargs.pop('backend', None)
    is_pyccel = backend['name'] == 'pyccel' if backend else False
    pads     = variables(('pad1, pad2, pad3'), dtype='int')[:dim]
    g_quad   = [GlobalTensorQuadrature(False)]
    l_quad   = [LocalTensorQuadrature(False)]
    geo      = GeometryExpressions(mapping, nderiv)
    g_coeffs = {f:[MatrixGlobalBasis(i,i) for i in expand([f])] for f in fields}

    add_openmp = is_pyccel and backend['openmp'] and num_threads>1

    rank_from_coords = MatrixRankFromCoords()
    coords_from_rank = MatrixCoordsFromRank()

    quad_order    = kwargs.pop('quad_order', None)
    thread_span   =  dict((u,d_tests[u]['thread_span']) for u in tests)
 
    m_tests = dict((v,d_tests[v]['multiplicity'])   for v in tests)
    l_vecs  = BlockStencilVectorLocalBasis(tests, pads, terminal_expr, tag)
    g_vecs  = BlockStencilVectorGlobalBasis(tests, pads, m_tests, terminal_expr,l_vecs.tag)

    g_span          = dict((v,d_tests[v]['span']) for v in tests)
    f_span          = dict((f,d_fields[f]['span']) for f in fields)


    if mapping_space:
        m_span      = dict((f,d_mapping[f]['span']) for f in d_mapping)
    else:
        m_span = {}

    lengths_tests   = dict((v,LengthDofTest(v)) for v in tests)
    lengths_fields  = dict((f,LengthDofTest(f)) for f in fields)

    # ...........................................................................................
    quad_length = LengthQuadrature()
    el_length   = LengthElement()
    global_thread_s = GlobalThreadStarts()
    global_thread_e = GlobalThreadEnds()
    global_thread_l = GlobalThreadSizes()
    local_thread_s  = LocalThreadStarts()
    local_thread_e  = LocalThreadEnds()
    lengths     = [el_length,quad_length]

    if quad_order is not None:
        ind_quad      = index_quad.set_range(stop=Tuple(*quad_order))
    else:
        ind_quad      = index_quad.set_range(stop=quad_length)

    g_starts        = Tuple(*[ProductGenerator(global_thread_s.set_index(i), thread_coords.set_index(i)) for i in range(dim)])
    g_ends          = Tuple(*[AddNode(ProductGenerator(global_thread_e.set_index(i), thread_coords.set_index(i)), Integer(1)) for i in range(dim)])
    l_starts        = Tuple(*[ProductGenerator(local_thread_s.set_index(i), local_index_element.set_index(i)) for i in range(dim)])
    l_ends          = Tuple(*[ProductGenerator(local_thread_e.set_index(i), local_index_element.set_index(i)) for i in range(dim)])

#    ind_element   = index_element.set_range(start=g_starts,stop=g_ends) if add_openmp else index_element.set_range(stop=el_length)
    ind_element   = index_element.set_range(start=l_starts,stop=l_ends) if add_openmp else index_element.set_range(stop=el_length)
    l_ind_element = local_index_element.set_range(stop=TensorInteger(2))
    if mapping_space:
        ind_dof_test  = index_dof_test.set_range(stop=Tuple(*[d+1 for d in list(d_mapping.values())[0]['degrees']]))
        # ...........................................................................................
        eval_mapping  = EvalMapping(ind_quad, ind_dof_test, list(d_mapping.values())[0]['global'],
                        mapping, geo, mapping_space, nderiv, mask, is_rational_mapping)

    eval_fields = []
    for f in fields:
        f_ex         = expand([f])
        coeffs       = [CoefficientBasis(i)    for i in f_ex]
        l_coeffs     = [MatrixLocalBasis(i)    for i in f_ex]
        ind_dof_test = index_dof_test.set_range(stop=lengths_fields[f]+1)
        eval_field   = EvalField(atomic_expr_field[f], ind_quad, ind_dof_test, d_fields[f]['global'], coeffs, l_coeffs, g_coeffs[f], [f], mapping, nderiv, mask)
        eval_fields += [eval_field]

    g_stmts = []
    if mapping_space:
        g_stmts.append(eval_mapping)

    g_stmts += [*eval_fields]

    # sort tests by their space type
    groups = regroup(tests)
    # expand every VectorFunction into IndexedVectorFunctions
    ex_tests = expand(tests)
    # ... 
    #=========================================================begin kernel======================================================

    for _, group in groups:
        tests_indices     = [ex_tests.index(i) for i in expand(group)]
        sub_terminal_expr = terminal_expr[tests_indices,0]
        l_sub_vecs        = BlockStencilVectorLocalBasis(group, pads, sub_terminal_expr, l_vecs.tag)
        l_sub_scalars     =  BlockScalarLocalBasis(tests=group, expr=sub_terminal_expr, tag=l_vecs.tag)

        q_basis = {v:d_tests[v]['global']  for v in group}
        if is_zero(sub_terminal_expr):
            continue
        stmts = []
        for v in group:
            stmts += construct_logical_expressions(v, nderiv)

        # Instructions needed to retrieve the precomputed values of the
        # fields (and their derivatives) at a single quadrature point
        stmts += flatten([eval_field.inits for eval_field in eval_fields])

<<<<<<< HEAD
        loop  = Loop((*l_quad, *q_basis.values(), geo), ind_quad, stmts=stmts, mask=mask)
        loop = Reduce('+', ComputeKernelExpr(sub_terminal_expr, weights=False), ElementOf(l_sub_vecs), loop)
=======
        loop  = Loop((l_quad, *q_basis.values(), geo), ind_quad, stmts=stmts, mask=mask)
        loop = Reduce('+', ComputeKernelExpr(sub_terminal_expr, weights=False), ElementOf(l_sub_scalars), loop)
>>>>>>> 8cb8c241

    # ... loop over tests
        length   = lengths_tests[group[0]]
        ind_dof_test = index_dof_test.set_range(stop=length+1)
        loop  = Loop((), ind_dof_test, [Reset(l_sub_scalars),loop, VectorAssign(ElementOf(l_sub_vecs), ElementOf(l_sub_scalars))])
        # ...
        body  = (loop,)
        stmts = Block(body)
        g_stmts += [stmts]
    # ...

    #=========================================================end kernel=========================================================
<<<<<<< HEAD
    # ... loop over global elements
    loop  = Loop((*g_quad, *g_span.values(), *m_span.values(), *f_span.values()), ind_element, stmts=g_stmts, mask=mask)

=======

    if add_openmp:
        body = [VectorAssign(Tuple(*[ProductGenerator(thread_span[u].set_index(j), num_threads) for j in range(dim)]), 
                             Tuple(*[AddNode(2*pads[j],ProductGenerator(g_span[u].set_index(j), AddNode(el_length.set_index(j),Integer(-1)))) for j in range(dim)])) for u in thread_span]

        parallel_body = []
        parallel_body += [Assign(thread_id, Function("omp_get_thread_num")())]
        parallel_body += [VectorAssign(thread_coords, Tuple(*[ProductGenerator(coords_from_rank, Tuple((thread_id, i))) for i in range(dim)]))]

        for i in range(dim):
            thr_s = ProductGenerator(global_thread_s.set_index(i), Tuple(thread_coords.set_index(i)))
            thr_e = ProductGenerator(global_thread_e.set_index(i), Tuple(thread_coords.set_index(i)))
            parallel_body += [Assign(global_thread_l.set_index(i), AddNode(AddNode(thr_e, Integer(1)), MulNode(Integer(-1),thr_s)))]

        for i in range(dim):
            lhs   = local_thread_s.set_index(i)
            thr_s = ProductGenerator(global_thread_s.set_index(i), Tuple(thread_coords.set_index(i)))
            rhs  = Array(Tuple(thr_s, AddNode(thr_s, IntDivNode(global_thread_l.set_index(i), Integer(2)))))
            parallel_body += [Assign(lhs, rhs)]

        for i in range(dim):
            lhs = local_thread_e.set_index(i)
            thr_s = ProductGenerator(global_thread_s.set_index(i), Tuple(thread_coords.set_index(i)))
            thr_e = ProductGenerator(global_thread_e.set_index(i), Tuple(thread_coords.set_index(i)))
            rhs = Array(Tuple(AddNode(thr_s, IntDivNode(global_thread_l.set_index(i), Integer(2))), AddNode(thr_e,Integer(1))))
            parallel_body += [Assign(lhs, rhs)]

#        for i in range(dim):
#            parallel_body += [Assign(neighbour_threads.set_index(i), ProductGenerator(rank_from_coords, 
#                     Tuple(tuple(AddNode(thread_coords.set_index(j), Integer(i==j)) for j in range(dim)))))]

#        g_stmts_texpr = []
#        for u in thread_span:
#            expr1 = [Span(u, index=i) for i in range(dim)]
#            expr2 = [ProductGenerator(thread_span[u].set_index(i),AddNode(neighbour_threads.set_index(i),Min(Integer(0), thread_id.length))) for i in range(dim)]
#            g_stmts += [WhileLoop(NotNode(AndNode(*[StrictLessThanNode(AddNode(p, e1), e2) for p,e1,e2 in zip(pads, expr1, expr2)])), [Assign(thread_id.length, Min(Integer(100), AddNode(thread_id.length,Integer(1))))])]
#            lhs = [ProductGenerator(thread_span[u].set_index(i), Tuple(thread_id)) for i in range(dim)]
#            rhs = TensorAdd(Tuple(*expr1), Tuple(*[Integer(0)]*dim))
#            g_stmts_texpr += [TensorAssignExpr(Tuple(*lhs), rhs)]

        # ... loop over global elements
        loop  = Loop((g_quad, *g_span.values(), *m_span.values(), *f_span.values()), ind_element, stmts=g_stmts, mask=mask)
        # ...


        loop_reduction = Reduce('+', l_vecs, g_vecs, loop)
        loop           = Loop((), l_ind_element, stmts=[Comment('#$omp barrier'),loop_reduction], mask=mask)
        if mask is not None:
            empty_loop = Loop((), l_ind_element, stmts=[Comment('#$omp barrier'), Continue()], mask=mask)
            loop = IfNode((EqNode(thread_coords.set_index(mask.axis), Integer(0)),[loop]),(true, [empty_loop]))

        parallel_body += [loop]
#        parallel_body += [VectorAssign(Tuple(*[ProductGenerator(thread_span[u].set_index(j), thread_id) for j in range(dim)]), 
#                             Tuple(*[AddNode(2*pads[j],ProductGenerator(g_span[u].set_index(j), AddNode(el_length.set_index(j),Integer(-1)))) for j in range(dim)])) for u in thread_span]
    else:
        # ... loop over global elements
        loop  = Loop((g_quad, *g_span.values(), *m_span.values(), *f_span.values()), ind_element, stmts=g_stmts, mask=mask)
        # ...

        body = [Reduce('+', l_vecs, g_vecs, loop)]
>>>>>>> 8cb8c241
    # ...

    args = dict()
    args['tests_basis']  = tuple(d_tests[v]['global']  for v in tests)

    args['spans'] = g_span.values()
    args['quads'] = g_quad

    args['tests_degrees'] = lengths_tests

    args['quads_degree'] = lengths
    args['global_pads']  = pads

    args['mats']  = [g_vecs]

    if mapping_space:
        args['mapping'] = eval_mapping.coeffs
        args['mapping_degrees'] = LengthDofTest(list(d_mapping.keys())[0])
        args['mapping_basis'] = list(d_mapping.values())[0]['global']
        args['mapping_spans'] = list(d_mapping.values())[0]['span']

    if fields:
        args['f_span']         = f_span.values()
        args['f_coeffs']       = flatten(list(g_coeffs.values()))
        args['field_basis']    = tuple(d_fields[f]['global'] for f in fields)
        args['fields_degrees'] = lengths_fields.values()
        args['f_pads']         = [f.pads for f in eval_fields]
        fields                 = tuple(f.base if isinstance(f, IndexedVectorFunction) else f for f in fields)
        args['fields']         = tuple(dict.fromkeys(fields))

    if constants:
        args['constants'] = constants

    if add_openmp:
        args['thread_args']  = (coords_from_rank, rank_from_coords, global_thread_s, global_thread_e, thread_id.length)

    allocations = []
    if add_openmp:
        allocations = [[Allocate(thread_span[u].set_index(i), (Integer(1+num_threads),)) for i in range(dim)] for u in thread_span]
        allocations = [Tuple(*i) for i in allocations]

    tests_degree  = dict((v,d_tests[v]['degrees']) for v in tests)

    local_allocations = []
    for i,v in enumerate(ex_tests):
        if terminal_expr[i,0] == 0:
            continue
        td    = d_tests[v]['degrees'] if v in d_tests else d_tests[v.base]['degrees']
        shape = [d+1 for d in td]
        shape = tuple(Integer(i) for i in shape)
        vec = Allocate(StencilVectorLocalBasis(v, pads, l_vecs.tag), shape)
        local_allocations.append(vec)

    body  = allocations + body

    if add_openmp:
        shared = (*thread_span.values(), coords_from_rank, rank_from_coords, global_thread_s, global_thread_e,
                  *args['tests_basis'], *args['spans'], args['quads'], g_vecs)
        if mapping_space:
            shared = shared + (*eval_mapping.coeffs,  list(d_mapping.values())[0]['global'], list(d_mapping.values())[0]['span'])
        if fields:
            shared = shared + (*f_span.values(), *args['f_coeffs'], *args['field_basis'])
        
        firstprivate = (*args['tests_degrees'].values(), *lengths, *pads, thread_id.length)

        if mapping_space:
            firstprivate = firstprivate + (args['mapping_degrees'], )
        if fields:
            firstprivate = firstprivate + ( *args['fields_degrees'], *args['f_pads'])
        if constants:
            firstprivate = firstprivate + (*constants,)
                  
        body += [ParallelBlock(default='private',
                           shared=shared,
                           firstprivate=firstprivate,
                           body=local_allocations+parallel_body)]

    else:
        body = local_allocations + body

    local_vars = []
    imports    = []
    if add_openmp:
        imports.append(Import('pyccel.stdlib.internal.openmp',('omp_get_thread_num', )))
    node = DefNode('assembly', args, local_vars, body, imports, (), 'linearform')

    return node

#================================================================================================================================
def _create_ast_functional_form(terminal_expr, atomic_expr, fields, d_fields, constants, nderiv,
                                dim, mapping, d_mapping, is_rational_mapping, space, mapping_space, mask, tag, num_threads, **kwargs):
    """
    This function creates the assembly function of a Functional Form

    Parameters
    ----------

    terminal_expr : <Matrix>
        atomic representation of the Functional form

    atomic_expr   : <dict>
        atoms used in the terminal_expr

    fields   : <list>
        list of the fields

    d_fields : <dict>
        dictionary that contains the symbolic spans and basis values of each field

    constants : <list>
        list of constants

    nderiv : int
        the order of the bilinear form

    dim : int
        number of dimension

    mapping : <Mapping>
        Sympde Mapping object

    d_mapping : <dict>
        dictionary that contains the symbolic spans and basis values of the mapping

    is_rational_mapping : <bool>
        takes the value of True if the mapping is rational

    space : <Space>
        sympde symbolic space

    mask  : <int|None>
        the masked direction in case of boundary domain

    tag   : <str>
        tag to be added to variable names

    num_threads : <int>
        Number of threads

    Returns
    -------
    node : DefNode
        represents the a function definition node that computes the assembly

    """

    pads   = variables(('pad1, pad2, pad3'), dtype='int')[:dim]
    g_quad = [GlobalTensorQuadrature()]
    l_quad = [LocalTensorQuadrature()]

    #TODO move to EvalField
    coeffs   = [CoefficientBasis(i) for i in expand(fields)]
    l_coeffs = [MatrixLocalBasis(i) for i in expand(fields)]
    g_coeffs = {f:[MatrixGlobalBasis(i,i) for i in expand([f])] for f in fields}

    geo      = GeometryExpressions(mapping, nderiv)

    g_span   = dict((v,d_fields[v]['span']) for v in fields)
    if mapping_space:
        m_span  = dict((f,d_mapping[f]['span']) for f in d_mapping)
    else:
        m_span = {}
    g_basis  = dict((v,d_fields[v]['global'])  for v in fields)

    lengths_fields  = dict((f,LengthDofTest(f)) for f in fields)

    l_vec   = LocalElementBasis()
    g_vec   = GlobalElementBasis()

    # ...........................................................................................
    quad_length = LengthQuadrature()
    el_length   = LengthElement()
    lengths     = [el_length, quad_length]

    ind_quad      = index_quad.set_range(stop=quad_length)
    ind_element   = index_element.set_range(stop=el_length)

    if mapping_space:
        ind_dof_test  = index_dof_test.set_range(stop=Tuple(*[d+1 for d in list(d_mapping.values())[0]['degrees']]))
        # ...........................................................................................
        eval_mapping  = EvalMapping(ind_quad, ind_dof_test, list(d_mapping.values())[0]['global'],
                        mapping, geo, mapping_space, nderiv, mask, is_rational_mapping)

    eval_fields = []
    for f in fields:
        f_ex         = expand([f])
        coeffs       = [CoefficientBasis(i)    for i in f_ex]
        l_coeffs     = [MatrixLocalBasis(i)    for i in f_ex]
        ind_dof_test = index_dof_test.set_range(stop=lengths_fields[f]+1)
        eval_field   = EvalField(atomic_expr[f], ind_quad, ind_dof_test, d_fields[f]['global'], coeffs, l_coeffs, g_coeffs[f], [f], mapping, nderiv, mask)
        eval_fields  += [eval_field]

    #=========================================================begin kernel======================================================
    # ... loop over tests functions

    loop   = Loop((*l_quad, geo), ind_quad, flatten([eval_field.inits for eval_field in eval_fields]))
    loop   = Reduce('+', ComputeKernelExpr(terminal_expr), ElementOf(l_vec), loop)

    # ... loop over tests functions to evaluate the fields
    stmts  = []
    if mapping_space:
        stmts.append(eval_mapping)

    stmts += [*eval_fields, Reset(l_vec), loop]
    stmts  = Block(stmts)

    #=========================================================end kernel=========================================================
    # ... loop over global elements

    loop  = Loop((*g_quad, *g_span.values(), *m_span.values()), ind_element, stmts)

<<<<<<< HEAD
    # ...

    body = (Reduce('+', l_vec, g_vec, loop),)

=======
>>>>>>> 8cb8c241
    args = {}

    args['tests_basis']  = g_basis.values()

    args['spans'] = g_span.values()
    args['quads'] = g_quad

    args['tests_degrees'] = lengths_fields
    args['quads_degree']  = lengths
    args['global_pads']   = [f.pads for f in eval_fields]
    args['mats']          = []

    if mapping_space:
        args['mapping']         = eval_mapping.coeffs
        args['mapping_degrees'] = LengthDofTest(list(d_mapping.keys())[0])
        args['mapping_basis']   = list(d_mapping.values())[0]['global']
        args['mapping_spans']   = list(d_mapping.values())[0]['span']

    args['f_coeffs'] = flatten(list(g_coeffs.values()))
    fields           = tuple(f.base if isinstance(f, IndexedVectorFunction) else f for f in fields)
    args['fields']   = tuple(dict.fromkeys(fields))

    if constants:
        args['constants'] = constants

    if num_threads>1:
        shared = (*args['tests_basis'], *args['spans'], args['quads'], *args['f_coeffs'], g_vec)
        if mapping_space:
            shared = shared + (*eval_mapping.coeffs,  list(d_mapping.values())[0]['global'], list(d_mapping.values())[0]['span'])

        firstprivate = (*args['tests_degrees'].values(), *lengths, *args['global_pads'])

        if mapping_space:
            firstprivate = firstprivate + (args['mapping_degrees'], )
        if constants:
            firstprivate = firstprivate + (*constants,)
 
        loop  = Loop((g_quad, *g_span.values(), *m_span.values()), ind_element, stmts, 
                      parallel=True, default='private', shared=shared, firstprivate=firstprivate)
    else:
        loop  = Loop((g_quad, *g_span.values(), *m_span.values()), ind_element, stmts)
    # ...

    body = (Assign(g_vec, Float(0.)), Reduce('+', l_vec, g_vec, loop), Return(g_vec))

    local_vars = []
    node = DefNode('assembly', args, local_vars, body, (), (g_vec,), 'functionalform')

    return node<|MERGE_RESOLUTION|>--- conflicted
+++ resolved
@@ -515,19 +515,14 @@
     @property
     def num_threads(self):
         return self._num_threads
+
 #================================================================================================================================
 def _create_ast_bilinear_form(terminal_expr, atomic_expr_field,
                               tests,  d_tests,
                               trials, d_trials,
                               fields, d_fields, constants,
-<<<<<<< HEAD
                               nderiv, dim, domain, mapping, d_mapping, is_rational_mapping, spaces, mapping_space, mask, tag, is_parallel,
-                              **kwargs):
-
-=======
-                              nderiv, dim, mapping, d_mapping, is_rational_mapping, spaces, mapping_space, mask, tag, is_parallel,
                               num_threads, **kwargs):
->>>>>>> 8cb8c241
     """
     This function creates the assembly function of a bilinearform
 
@@ -588,12 +583,9 @@
     is_parallel   : <bool>
         True if the domain is distributed
 
-<<<<<<< HEAD
-=======
     num_threads : <int>
         Number of threads
 
->>>>>>> 8cb8c241
     Returns
     -------
     node : DefNode
@@ -601,7 +593,8 @@
 
     """
 
-<<<<<<< HEAD
+    backend    = kwargs.pop('backend')
+    is_pyccel  = backend['name'] == 'pyccel' if backend else False
     pads       = variables(('pad1, pad2, pad3'), dtype='int')[:dim]
     g_quad     = [GlobalTensorQuadrature(False)]
     l_quad     = [LocalTensorQuadrature(False)]
@@ -611,20 +604,10 @@
         g_quad.append(PlusGlobalTensorQuadrature(False))
         l_quad.append(PlusLocalTensorQuadrature(False))
 
-    quad_order = kwargs.pop('quad_order', None)
-=======
-    backend   = kwargs.pop('backend')
-    is_pyccel = backend['name'] == 'pyccel' if backend else False
-    pads      = variables(('pad1, pad2, pad3'), dtype='int')[:dim]
-    b0s       = variables(('b01, b02, b03'), dtype='int')[:dim]
-    e0s       = variables(('e01, e02, e03'), dtype='int')[:dim]
-    g_quad    = GlobalTensorQuadrature(False)
-    l_quad    = LocalTensorQuadrature(False)
     rank_from_coords = MatrixRankFromCoords()
     coords_from_rank = MatrixCoordsFromRank()
 
     add_openmp = is_pyccel and backend['openmp'] and num_threads>1
->>>>>>> 8cb8c241
 
     quad_order    = kwargs.pop('quad_order', None)
     thread_span   =  dict((u,d_tests[u]['thread_span']) for u in tests)
@@ -740,14 +723,9 @@
                 # Instructions needed to retrieve the precomputed values of the
                 # fields (and their derivatives) at a single quadrature point
                 stmts += flatten([eval_field.inits for eval_field in eval_fields])
-            
-<<<<<<< HEAD
+         
                 loop  = Loop((*l_quad, *q_basis_tests.values(), *q_basis_trials.values(), geo), ind_quad, stmts=stmts, mask=mask)
-                loop  = Reduce('+', ComputeKernelExpr(sub_terminal_expr, weights=False), ElementOf(l_sub_mats), loop)
-=======
-                loop  = Loop((l_quad, *q_basis_tests.values(), *q_basis_trials.values(), geo), ind_quad, stmts=stmts, mask=mask)
                 loop  = Reduce('+', ComputeKernelExpr(sub_terminal_expr, weights=False), ElementOf(l_sub_scalars), loop)
->>>>>>> 8cb8c241
 
                 # ... loop over trials
                 length = Tuple(*[d+1 for d in trials_degrees[sub_trials[0]]])
@@ -798,15 +776,9 @@
                                                                tests_degree=tests_degree, trials_degree=trials_degrees,
                                                               tests_multiplicity=m_tests, trials_multiplicity=m_trials)
 
-<<<<<<< HEAD
+                    l_sub_scalars =  BlockScalarLocalBasis(trials = sub_trials, tests=sub_tests, expr=sub_terminal_expr, tag=l_mats.tag)
                     loop  = Loop((*l_quad, *q_basis_tests.values(), *q_basis_trials.values(), geo), ind_quad, stmts=stmts, mask=mask)
-                    loop  = Reduce('+', ComputeKernelExpr(sub_terminal_expr, weights=False), ElementOf(l_sub_mats), loop)
-=======
-                    l_sub_scalars =  BlockScalarLocalBasis(trials = sub_trials, tests=sub_tests, expr=sub_terminal_expr, tag=l_mats.tag)
-
-                    loop  = Loop((l_quad, *q_basis_tests.values(), *q_basis_trials.values(), geo), ind_quad, stmts=stmts, mask=mask)
                     loop  = Reduce('+', ComputeKernelExpr(sub_terminal_expr, weights=False), ElementOf(l_sub_scalars), loop)
->>>>>>> 8cb8c241
 
                     # ... loop over trials
                     length_t = Tuple(*[d+1 for d in trials_degrees[sub_trials[0]]])
@@ -867,7 +839,7 @@
 #            g_stmts_texpr += [TensorAssignExpr(Tuple(*lhs), rhs)]
 
          #... loop over global elements
-        loop  = Loop((g_quad, *g_span.values(), *m_span.values(), *f_span.values(), *g_stmts_texpr),
+        loop  = Loop((*g_quad, *g_span.values(), *m_span.values(), *f_span.values(), *g_stmts_texpr),
                       ind_element, stmts=g_stmts, mask=mask)
 
         loop_reduction = Reduce('+', l_mats, g_mats, loop)
@@ -882,16 +854,10 @@
 #                             Tuple(*[AddNode(2*pads[j],ProductGenerator(g_span[u].set_index(j), AddNode(el_length.set_index(j),Integer(-1)))) for j in range(dim)])) for u in thread_span]
     else:
         # ... loop over global elements
-        loop  = Loop((g_quad, *g_span.values(), *m_span.values(), *f_span.values(), *g_stmts_texpr),
+        loop  = Loop((*g_quad, *g_span.values(), *m_span.values(), *f_span.values(), *g_stmts_texpr),
                       ind_element, stmts=g_stmts, mask=mask)
 
-<<<<<<< HEAD
-    # ... loop over global elements
-    loop  = Loop((*g_quad, *g_span.values(), *m_span.values(), *f_span.values(), *g_stmts_texpr),
-                  ind_element, stmts=g_stmts, mask=mask)
-=======
         body = [Reduce('+', l_mats, g_mats, loop)]
->>>>>>> 8cb8c241
 
     # ...
     args = {}
@@ -964,7 +930,7 @@
 
     if add_openmp:
         shared = (*thread_span.values(), coords_from_rank, rank_from_coords, global_thread_s, global_thread_e,
-                  *args['tests_basis'], *args['trial_basis'], *args['spans'], args['quads'], g_mats)
+                  *args['tests_basis'], *args['trial_basis'], *args['spans'], *args['quads'], g_mats)
         if mapping_space:
             shared = shared + (*eval_mapping.coeffs,  list(d_mapping.values())[0]['global'], list(d_mapping.values())[0]['span'])
         if fields:
@@ -1045,12 +1011,9 @@
     tag   : <str>
         tag to be added to variable names
 
-<<<<<<< HEAD
-=======
     num_threads : <int>
         Number of threads
 
->>>>>>> 8cb8c241
     Returns
     -------
     node : DefNode
@@ -1158,13 +1121,8 @@
         # fields (and their derivatives) at a single quadrature point
         stmts += flatten([eval_field.inits for eval_field in eval_fields])
 
-<<<<<<< HEAD
         loop  = Loop((*l_quad, *q_basis.values(), geo), ind_quad, stmts=stmts, mask=mask)
-        loop = Reduce('+', ComputeKernelExpr(sub_terminal_expr, weights=False), ElementOf(l_sub_vecs), loop)
-=======
-        loop  = Loop((l_quad, *q_basis.values(), geo), ind_quad, stmts=stmts, mask=mask)
         loop = Reduce('+', ComputeKernelExpr(sub_terminal_expr, weights=False), ElementOf(l_sub_scalars), loop)
->>>>>>> 8cb8c241
 
     # ... loop over tests
         length   = lengths_tests[group[0]]
@@ -1177,11 +1135,6 @@
     # ...
 
     #=========================================================end kernel=========================================================
-<<<<<<< HEAD
-    # ... loop over global elements
-    loop  = Loop((*g_quad, *g_span.values(), *m_span.values(), *f_span.values()), ind_element, stmts=g_stmts, mask=mask)
-
-=======
 
     if add_openmp:
         body = [VectorAssign(Tuple(*[ProductGenerator(thread_span[u].set_index(j), num_threads) for j in range(dim)]), 
@@ -1223,7 +1176,7 @@
 #            g_stmts_texpr += [TensorAssignExpr(Tuple(*lhs), rhs)]
 
         # ... loop over global elements
-        loop  = Loop((g_quad, *g_span.values(), *m_span.values(), *f_span.values()), ind_element, stmts=g_stmts, mask=mask)
+        loop  = Loop((*g_quad, *g_span.values(), *m_span.values(), *f_span.values()), ind_element, stmts=g_stmts, mask=mask)
         # ...
 
 
@@ -1238,11 +1191,10 @@
 #                             Tuple(*[AddNode(2*pads[j],ProductGenerator(g_span[u].set_index(j), AddNode(el_length.set_index(j),Integer(-1)))) for j in range(dim)])) for u in thread_span]
     else:
         # ... loop over global elements
-        loop  = Loop((g_quad, *g_span.values(), *m_span.values(), *f_span.values()), ind_element, stmts=g_stmts, mask=mask)
+        loop  = Loop((*g_quad, *g_span.values(), *m_span.values(), *f_span.values()), ind_element, stmts=g_stmts, mask=mask)
         # ...
 
         body = [Reduce('+', l_vecs, g_vecs, loop)]
->>>>>>> 8cb8c241
     # ...
 
     args = dict()
@@ -1300,7 +1252,7 @@
 
     if add_openmp:
         shared = (*thread_span.values(), coords_from_rank, rank_from_coords, global_thread_s, global_thread_e,
-                  *args['tests_basis'], *args['spans'], args['quads'], g_vecs)
+                  *args['tests_basis'], *args['spans'], *args['quads'], g_vecs)
         if mapping_space:
             shared = shared + (*eval_mapping.coeffs,  list(d_mapping.values())[0]['global'], list(d_mapping.values())[0]['span'])
         if fields:
@@ -1451,16 +1403,6 @@
 
     #=========================================================end kernel=========================================================
     # ... loop over global elements
-
-    loop  = Loop((*g_quad, *g_span.values(), *m_span.values()), ind_element, stmts)
-
-<<<<<<< HEAD
-    # ...
-
-    body = (Reduce('+', l_vec, g_vec, loop),)
-
-=======
->>>>>>> 8cb8c241
     args = {}
 
     args['tests_basis']  = g_basis.values()
@@ -1487,7 +1429,7 @@
         args['constants'] = constants
 
     if num_threads>1:
-        shared = (*args['tests_basis'], *args['spans'], args['quads'], *args['f_coeffs'], g_vec)
+        shared = (*args['tests_basis'], *args['spans'], *args['quads'], *args['f_coeffs'], g_vec)
         if mapping_space:
             shared = shared + (*eval_mapping.coeffs,  list(d_mapping.values())[0]['global'], list(d_mapping.values())[0]['span'])
 
@@ -1498,10 +1440,10 @@
         if constants:
             firstprivate = firstprivate + (*constants,)
  
-        loop  = Loop((g_quad, *g_span.values(), *m_span.values()), ind_element, stmts, 
+        loop  = Loop((*g_quad, *g_span.values(), *m_span.values()), ind_element, stmts, 
                       parallel=True, default='private', shared=shared, firstprivate=firstprivate)
     else:
-        loop  = Loop((g_quad, *g_span.values(), *m_span.values()), ind_element, stmts)
+        loop  = Loop((*g_quad, *g_span.values(), *m_span.values()), ind_element, stmts)
     # ...
 
     body = (Assign(g_vec, Float(0.)), Reduce('+', l_vec, g_vec, loop), Return(g_vec))
