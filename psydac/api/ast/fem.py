--- conflicted
+++ resolved
@@ -1,10 +1,6 @@
 # -*- coding: UTF-8 -*-
 
-<<<<<<< HEAD
 import numpy as np
-from collections import OrderedDict
-=======
->>>>>>> b3d74a61
 from itertools   import groupby, product
 
 from sympy import Basic, S, Function, Integer, StrictLessThan
@@ -601,7 +597,7 @@
     coords_from_rank = MatrixCoordsFromRank()
 
     quad_order    = kwargs.pop('quad_order', None)
-    thread_span   =  OrderedDict((u,d_tests[u]['thread_span']) for u in tests)
+    thread_span   =  dict((u,d_tests[u]['thread_span']) for u in tests)
     # ...........................................................................................
     g_span              = dict((u,d_tests[u]['span']) for u in tests)
     f_span              = dict((f,d_fields[f]['span']) for f in fields)
@@ -609,16 +605,7 @@
         m_span   = dict((f,d_mapping[f]['span']) for f in d_mapping)
     else:
         m_span = {}
-<<<<<<< HEAD
-
-    m_trials            = OrderedDict((u,d_trials[u]['multiplicity'])  for u in trials)
-    m_tests             = OrderedDict((v,d_tests[v]['multiplicity'])   for v in tests)
-    lengths_trials      = OrderedDict((u,LengthDofTrial(u)) for u in trials)
-    lengths_tests       = OrderedDict((v,LengthDofTest(v)) for v in tests)
-    lengths_outer_tests = OrderedDict((v,LengthOuterDofTest(v)) for v in tests)
-    lengths_inner_tests = OrderedDict((v,LengthInnerDofTest(v)) for v in tests)
-    lengths_fields      = OrderedDict((f,LengthDofTest(f)) for f in fields)
-=======
+
     m_trials            = dict((u,d_trials[u]['multiplicity'])  for u in trials)
     m_tests             = dict((v,d_tests[v]['multiplicity'])   for v in tests)
     lengths_trials      = dict((u,LengthDofTrial(u)) for u in trials)
@@ -626,7 +613,6 @@
     lengths_outer_tests = dict((v,LengthOuterDofTest(v)) for v in tests)
     lengths_inner_tests = dict((v,LengthInnerDofTest(v)) for v in tests)
     lengths_fields      = dict((f,LengthDofTest(f)) for f in fields)
->>>>>>> b3d74a61
     # ...........................................................................................
     quad_length     = LengthQuadrature()
     el_length       = LengthElement()
@@ -900,10 +886,10 @@
         allocations = [[Allocate(thread_span[u].set_index(i), (Integer(1+num_threads),)) for i in range(dim)] for u in thread_span]
         allocations = [Tuple(*i) for i in allocations]
 
-    m_trials      = OrderedDict((u,d_trials[u]['multiplicity'])  for u in trials)
-    m_tests       = OrderedDict((v,d_tests[v]['multiplicity'])   for v in tests)
-    trials_degree = OrderedDict((u,d_trials[u]['degrees'])       for u in trials)
-    tests_degree  = OrderedDict((v,d_tests[v]['degrees'])        for v in tests)
+    m_trials      = dict((u,d_trials[u]['multiplicity'])  for u in trials)
+    m_tests       = dict((v,d_tests[v]['multiplicity'])   for v in tests)
+    trials_degree = dict((u,d_trials[u]['degrees'])       for u in trials)
+    tests_degree  = dict((v,d_tests[v]['degrees'])        for v in tests)
 
     local_allocations = []
     for j,u in enumerate(ex_trials):
@@ -1021,40 +1007,28 @@
     geo      = GeometryExpressions(mapping, nderiv)
     g_coeffs = {f:[MatrixGlobalBasis(i,i) for i in expand([f])] for f in fields}
 
-<<<<<<< HEAD
     rank_from_coords = MatrixRankFromCoords()
     coords_from_rank = MatrixCoordsFromRank()
 
     quad_order    = kwargs.pop('quad_order', None)
-    thread_span   =  OrderedDict((u,d_tests[u]['thread_span']) for u in tests)
+    thread_span   =  dict((u,d_tests[u]['thread_span']) for u in tests)
  
-    m_tests = OrderedDict((v,d_tests[v]['multiplicity'])   for v in tests)
-    l_vecs  = BlockStencilVectorLocalBasis(tests, pads, terminal_expr, tag)
-    g_vecs  = BlockStencilVectorGlobalBasis(tests, pads, m_tests, terminal_expr,l_vecs.tag)
-
-    g_span          = OrderedDict((v,d_tests[v]['span']) for v in tests)
-    f_span          = OrderedDict((f,d_fields[f]['span']) for f in fields)
-=======
     m_tests = dict((v,d_tests[v]['multiplicity'])   for v in tests)
     l_vecs  = BlockStencilVectorLocalBasis(tests, pads, terminal_expr, tag)
     g_vecs  = BlockStencilVectorGlobalBasis(tests, pads, m_tests, terminal_expr,l_vecs.tag)
 
-
     g_span          = dict((v,d_tests[v]['span']) for v in tests)
     f_span          = dict((f,d_fields[f]['span']) for f in fields)
->>>>>>> b3d74a61
+
+
     if mapping_space:
         m_span      = dict((f,d_mapping[f]['span']) for f in d_mapping)
     else:
         m_span = {}
-<<<<<<< HEAD
-
-    lengths_tests   = OrderedDict((v,LengthDofTest(v)) for v in tests)
-    lengths_fields  = OrderedDict((f,LengthDofTest(f)) for f in fields)
-=======
+
     lengths_tests   = dict((v,LengthDofTest(v)) for v in tests)
     lengths_fields  = dict((f,LengthDofTest(f)) for f in fields)
->>>>>>> b3d74a61
+
     # ...........................................................................................
     quad_length = LengthQuadrature()
     el_length   = LengthElement()
@@ -1234,7 +1208,7 @@
         allocations = [[Allocate(thread_span[u].set_index(i), (Integer(1+num_threads),)) for i in range(dim)] for u in thread_span]
         allocations = [Tuple(*i) for i in allocations]
 
-    tests_degree  = OrderedDict((v,d_tests[v]['degrees']) for v in tests)
+    tests_degree  = dict((v,d_tests[v]['degrees']) for v in tests)
 
     local_allocations = []
     for i,v in enumerate(ex_tests):
@@ -1403,16 +1377,8 @@
     # ... loop over global elements
 
 
-<<<<<<< HEAD
-    args = OrderedDict()
-=======
-    loop  = Loop((g_quad, *g_span.values(), *m_span.values()), ind_element, stmts)
-    # ...
-
-    body = (Reduce('+', l_vec, g_vec, loop),)
-
     args = {}
->>>>>>> b3d74a61
+
     args['tests_basis']  = g_basis.values()
 
     args['spans'] = g_span.values()
