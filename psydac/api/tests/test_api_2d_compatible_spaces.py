--- conflicted
+++ resolved
@@ -67,11 +67,7 @@
 
     # ...
     ah.assemble()
-<<<<<<< HEAD
     M   = ah.linear_system.lhs.tosparse().tocsr()
-=======
-    M   = ah.linear_system.lhs.tosparse().tocsc()
->>>>>>> 5ac740f9
     rhs = ah.linear_system.rhs.toarray()
     x   = spsolve(M, rhs)
     # ...
@@ -199,15 +195,7 @@
     u2 =-y**2*(-y + 1)**2*(4*x**3 - 6*x**2 + 2*x)
     p  = sin(2*pi*x) - sin(2*pi*y)
     
-<<<<<<< HEAD
     x = run_system_2_2d_dir(f1, f2, u1, u2, ncells=[2**3,2**3], degree=[2,2])
-            
-def test_api_system_1_2d_dir_1():
-    from sympy.abc import x,y
-
-    f0 =  -2*(2*pi)**2*sin(2*pi*x)*sin(2*pi*y)
-    u  = sin(2*pi*x)*sin(2*pi*y)
-    x = run_system_1_2d_dir(f0,u, ncells=[10,10], degree=[2,2])
 
 #==============================================================================
 # CLEAN UP SYMPY NAMESPACE
@@ -220,6 +208,3 @@
 def teardown_function():
     from sympy import cache
     cache.clear_cache()
-=======
-    x = run_system_2_2d_dir(f1, f2, u1, u2, ncells=[2**3,2**3], degree=[2,2])
->>>>>>> 5ac740f9
