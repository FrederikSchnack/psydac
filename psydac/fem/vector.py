# coding: utf-8

# TODO: - have a block version for VectorSpace when all component spaces are the same
import numpy as np

from sympde.topology.space import BasicFunctionSpace
from sympde.topology.datatype import H1SpaceType, HcurlSpaceType, HdivSpaceType, L2SpaceType

from psydac.linalg.basic   import Vector
from psydac.linalg.stencil import StencilVectorSpace
from psydac.linalg.block   import BlockVectorSpace
from psydac.fem.basic      import FemSpace, FemField
from psydac.fem.tensor     import TensorFemSpace

from psydac.core.kernels import (pushforward_2d_hdiv,
                                 pushforward_3d_hdiv,
                                 pushforward_2d_hcurl,
                                 pushforward_3d_hcurl)

#===============================================================================
class VectorFemSpace( FemSpace ):
    """
    FEM space with a vector basis

    """

    def __init__( self, *spaces ):
        """."""
        self._spaces = spaces

        # ... make sure that all spaces have the same parametric dimension
        ldims = [V.ldim for V in self.spaces]
        assert len(np.unique(ldims)) == 1

        self._ldim = ldims[0]
        # ...

        # ... make sure that all spaces have the same number of cells
        ncells = [V.ncells for V in self.spaces]

        if self.ldim == 1:
            assert len(np.unique(ncells)) == 1
        else:
            ns = np.asarray(ncells[0])
            for ms in ncells[1:]:
                assert np.allclose(ns, np.asarray(ms))

        self._ncells = ncells[0]
        # ...

        self._symbolic_space   = None
        self._vector_space     = BlockVectorSpace(*[V.vector_space for V in self.spaces])
        self._refined_space    = {}

        if isinstance(spaces[0], TensorFemSpace):
            self._refined_space[tuple(self._ncells)] = self
            for key in self.spaces[0]._refined_space:
                if key == tuple(self._ncells):continue
                self._refined_space[key] = VectorFemSpace(*[V._refined_space[key] for V in self.spaces])

        # TODO serial case
        # TODO parallel case

    #--------------------------------------------------------------------------
    # Abstract interface: read-only attributes
    #--------------------------------------------------------------------------
    @property
    def ldim( self ):
        """ Parametric dimension.
        """
        return self._ldim

    @property
    def periodic(self):
        return [V.periodic for V in self.spaces]

    @property
    def mapping(self):
        return None

    @property
    def vector_space(self):
        """Returns the topological associated vector space."""
        return self._vector_space

    @property
    def is_product(self):
        return True

    @property
    def symbolic_space( self ):
        return self._symbolic_space

    @symbolic_space.setter
    def symbolic_space( self, symbolic_space ):
        assert isinstance(symbolic_space, BasicFunctionSpace)
        self._symbolic_space = symbolic_space

    #--------------------------------------------------------------------------
    # Abstract interface: evaluation methods
    #--------------------------------------------------------------------------
    def eval_field( self, field, *eta, weights=None):

        assert isinstance(field, FemField)
        assert field.space is self
        assert len(eta) == self._ldim

        return self.eval_fields(eta, field, weights=weights)[0]

    # ...
    def eval_fields(self, grid, *fields, weights=None, npts_per_cell=None):
        """Evaluate one or several fields on the given location(s) grid.

        Parameters
        -----------
        grid : List of ndarray
            Grid on which to evaluate the fields.
            Each array in this list corresponds to one logical coordinate.

        *fields : tuple of psydac.fem.basic.FemField
            Fields to evaluate.

        weights : psydac.fem.basic.FemField or None, optional
            Weights field.

        npts_per_cell: int, tuple of int or None, optional
            Number of evaluation points in each cell.
            If an integer is given, then assume that it is the same in every direction.

        Returns
        -------
        List of list of ndarray
            List of the same lengths as `fields`, containing for each field,
            a list of `self.ldim` arrays, on for each logical coordinate.

        See Also
        --------
        psydac.fem.tensor.TensorFemSpace.eval_fields : More information about the grid parameter.
        """
        result = []
        for i in range(self.ldim):
            fields_i = list(field.fields[i] for field in fields)
            result.append(self._spaces[i].eval_fields(grid,
                                                      *fields_i,
                                                      npts_per_cell=npts_per_cell,
                                                      weights=weights.fields[i]))
        return [[result[j][i] for j in range(self.ldim)] for i in range(len(fields))]

    # ...
    def eval_field_gradient( self, field, *eta ):

        assert isinstance( field, FemField )
        assert field.space is self
        assert len( eta ) == self._ldim

        raise NotImplementedError( "VectorFemSpace not yet operational" )

    # ...
    def integral( self, f ):

        assert hasattr( f, '__call__' )

        raise NotImplementedError( "VectorFemSpace not yet operational" )

    # ...
    def pushforward_grid(self, grid, *fields, mapping=None, npts_per_cell=None):
        """ Push forward fields on a given grid and a given mapping

        Parameters
        ----------
        grid : List of ndarray
            Grid on which to evaluate the fields

        *fields : tuple of psydac.fem.basic.FemField
            Fields to evaluate

        mapping: psydac.mapping.SplineMapping
            Mapping on which to push-forward

        npts_per_cell: int or tuple of int or None, optional
            number of evaluation points in each cell.
            If an integer is given, then assume that it is the same in every direction.

        Returns
        -------
        List of ndarray
            push-forwarded fields

        """

        # Check that a mapping is given
        if mapping is None:
            raise ValueError("A mapping is needed to push-forward")

        # Check that the fields belong to our space
        assert all(f.space is self for f in fields)

        # Check the grid argument
        assert len(grid) == self.ldim
        grid = [np.asarray(grid[i]) for i in range(self.ldim)]
        assert all(grid[i].ndim == grid[i + 1].ndim for i in range(self.ldim - 1))

        # --------------------------
        # Case 1. Scalar coordinates
        if (grid[0].size == 1) or grid[0].ndim == 0:
            return [self.pushforward(f, *grid, mapping=mapping) for f in fields]

        # Case 2. 1D array of coordinates and no npts_per_cell is given
        # -> grid is tensor-product, but npts_per_cell is not the same in each cell
        elif grid[0].ndim == 1 and npts_per_cell is None:
            raise NotImplementedError("Having a different number of evaluation"
                                      "points in the cells belonging to the same "
                                      "logical dimension is not supported yet. "
                                      "If you did use valid inputs, you need to provide"
                                      "the number of evaluation points per cell in each direction"
                                      "via the npts_per_cell keyword")

        # Case 3. 1D arrays of coordinates and npts_per_cell is a tuple or an integer
        # -> grid is tensor-product, and each cell has the same number of evaluation points
        elif grid[0].ndim == 1 and npts_per_cell is not None:
            if isinstance(npts_per_cell, int):
                npts_per_cell = (npts_per_cell,) * self.ldim

            for i in range(self.ldim):
                ncells_i = len(self.spaces[0].breaks[i]) - 1
                grid[i] = np.reshape(grid[i], newshape=(ncells_i, npts_per_cell[i]))

            pushed_fields = self.pushforward_regular_tensor_grid(grid, *fields, mapping=mapping)
            # return a list of list of C-contiguous arrays, one list for each field
            # with one array for each dimension.
            return [[np.ascontiguousarray(pushed_fields[..., j, i]) for j in range(self._ldim)]
                    for i in range(len(fields))]

        # Case 4. (self.ldim)D arrays of coordinates and no npts_per_cell
        # -> unstructured grid
        elif grid[0].ndim == self.ldim and npts_per_cell is None:
            raise NotImplementedError("Unstructured grids are not supported yet.")

        # Case 5. Nonsensical input
        else:
            raise ValueError("This combination of argument isn't understood. The 4 cases understood are :\n"
                             "Case 1. Scalar coordinates\n"
                             "Case 2. 1D array of coordinates and no npts_per_cell is given\n"
                             "Case 3. 1D arrays of coordinates and npts_per_cell is a tuple or an integer\n"
                             "Case 4. {0}D arrays of coordinates and no npts_per_cell".format(self.ldim))

    # ...
    def pushforward(self, field, *eta, mapping=None, parent_kind=None):
        assert field.space is self
        assert len(eta) == self._ldim

        if parent_kind is None:
            kind = self._symbolic_space.kind
        else:
            kind = parent_kind

        raise NotImplementedError("VectorFemSpace not yet operational")

    # ...
    def pushforward_regular_tensor_grid(self, grid, *fields, mapping=None, parent_kind=None):
        """Push-forwards fields on a regular tensor grid using a given a mapping.

        Parameters
        ----------
        grid : List of ndarray
            List of 2D arrays representing each direction of the grid.
            Each of these arrays should have shape (ne_xi, nv_xi) where ne_xi is the
            number of cells in the domain in the direction xi and nv_xi is the number of
            evaluation points in the same direction.

        fields: List of psydac.fem.basic.FemField

        mapping: psydac.mapping.SplineMapping
            Mapping on which to push-forward

        parent_kind : sympde.topology.datatype

        Returns
        -------
        List of list of ndarray
            Push-forwarded fields
        """

        if parent_kind is None:
            kind = self._symbolic_space.kind
        else:
            kind = parent_kind

        if kind is L2SpaceType() or kind is H1SpaceType():

            pushed_fields_int = [self.spaces[i].pushforward_regular_tensor_grid(grid, *[f.fields[i] for f in fields])
                                 for i in range(self._ldim)]
            return [[pushed_fields_int[i][j] for i in range(self._ldim)] for j in range(len(fields))]

        # out_fields is a list self._ldim of arrays of shape grid.shape + (len(fields),)
        out_fields = np.asarray([self.spaces[i].eval_fields_regular_tensor_grid(grid, *[f.fields[i] for f in fields])
                                 for i in range(self._ldim)])

        pushed_fields = np.zeros(shape=out_fields.shape[1:-1] + (self.ldim, len(fields)))

        if kind is HdivSpaceType():
            jacobians = mapping.jac_mat_regular_tensor_grid(grid)
            if self.ldim == 2:
                pushforward_2d_hdiv(out_fields, jacobians, pushed_fields)
            if self.ldim == 3:
                pushforward_3d_hdiv(out_fields, jacobians, pushed_fields)

        elif kind is HcurlSpaceType():
            inv_jacobians = mapping.inv_jac_mat_regular_tensor_grid(grid)
            if self.ldim == 2:
                pushforward_2d_hcurl(out_fields, inv_jacobians, pushed_fields)
            if self.ldim == 3:
                pushforward_3d_hcurl(out_fields, inv_jacobians, pushed_fields)

        else:
            raise ValueError(f"Spaces of kind {kind} are not understood")

        return pushed_fields

    #--------------------------------------------------------------------------
    # Other properties and methods
    #--------------------------------------------------------------------------
    @property
    def is_scalar(self):
        return len( self.spaces ) == 1

    @property
    def nbasis(self):
        dims = [V.nbasis for V in self.spaces]
        # TODO [MCP, 08.03.2021]: check if we should return a tuple
        return sum(dims)

    @property
    def degree(self):
        return [V.degree for V in self.spaces]

    @property
    def multiplicity(self):
        return [V.multiplicity for V in self.spaces]

    @property
    def pads(self):
        return [V.pads for V in self.spaces]

    @property
    def ncells(self):
        return self._ncells

    @property
    def spaces( self ):
        return self._spaces

    @property
    def is_block(self):
        """Returns True if all components are identical spaces."""
        # TODO - improve this tests. for the moment, we only check the degree,
        #      - shall we check the bc too?

        degree = [V.degree for V in self.spaces]
        if self.pdim == 1:
            return len(np.unique(degree)) == 1
        else:
            ns = np.asarray(degree[0])
            for ms in degree[1:]:
                if not( np.allclose(ns, np.asarray(ms)) ): return False
            return True

    # ...
    def __str__(self):
        """Pretty printing"""
        txt  = '\n'
        txt += '> ldim   :: {ldim}\n'.format(ldim=self.ldim)
        txt += '> total nbasis  :: {dim}\n'.format(dim=self.nbasis)

        dims = ', '.join(str(V.nbasis) for V in self.spaces)
        txt += '> nbasis :: ({dims})\n'.format(dims=dims)
        return txt

#===============================================================================
class ProductFemSpace( FemSpace ):
    """
    Product of FEM space
    """

    def __new__(cls, *spaces):

        if len(spaces) == 1:
            return spaces[0]
        else:
            return FemSpace.__new__(cls)

    def __init__( self, *spaces):
        """."""

        if len(spaces) == 1:
            return

        self._spaces = spaces

        # ... make sure that all spaces have the same parametric dimension
        ldims = [V.ldim for V in self.spaces]
<<<<<<< HEAD
        assert (len(unique(ldims)) == 1)
        # ...

        self._ldim = ldims[0]
=======
        assert len(np.unique(ldims)) == 1

        self._ldim = ldims[0]
        # ...

        # ... make sure that all spaces have the same number of cells
        ncells = [V.ncells for V in self.spaces]

        if self.ldim == 1:
            assert len(np.unique(ncells)) == 1
        else:
            ns = np.asarray(ncells[0])
            for ms in ncells[1:]:
                assert np.allclose(ns, np.asarray(ms))

        self._ncells = ncells[0]
>>>>>>> 36c0d91a
        # ...

        self._vector_space    = BlockVectorSpace(*[V.vector_space for V in self.spaces])
        self._symbolic_space  = None

    #--------------------------------------------------------------------------
    # Abstract interface: read-only attributes
    #--------------------------------------------------------------------------
    @property
    def ldim( self ):
        """ Parametric dimension.
        """
        return self._ldim

    @property
    def periodic(self):
        return [V.periodic for V in self.spaces]

    @property
    def mapping(self):
        return None

    @property
    def vector_space(self):
        """Returns the topological associated vector space."""
        return self._vector_space

    @property
    def is_product(self):
        return True

    @property
    def symbolic_space( self ):
        return self._symbolic_space

    @symbolic_space.setter
    def symbolic_space( self, symbolic_space ):
        assert isinstance(symbolic_space, BasicFunctionSpace)
        self._symbolic_space = symbolic_space

    #--------------------------------------------------------------------------
    # Abstract interface: evaluation methods
    #--------------------------------------------------------------------------
    def eval_field( self, field, *eta, weights=None):
        assert isinstance(field, FemField)
        assert field.space is self
        assert len(eta) == self._ldim
        raise NotImplementedError()
        # return self.eval_fields(eta, field, weights=weights)[0]

    # ...
    def eval_fields(self, grid, *fields, weights=None, npts_per_cell=None):
        """Evaluate one or several fields on the given location(s) grid.

        Parameters
        -----------
        grid : List of ndarray
            Grid on which to evaluate the fields.
            Each array in this list corresponds to one logical coordinate.

        *fields : tuple of psydac.fem.basic.FemField
            Fields to evaluate.

        weights : psydac.fem.basic.FemField or None, optional
            Weights field.

        npts_per_cell: int, tuple of int or None, optional
            Number of evaluation points in each cell.
            If an integer is given, then assume that it is the same in every direction.

        Returns
        -------
        List of list of ndarray
            List of the same lengths as `fields`, containing for each field
            a list of `self.ldim` arrays, one for each logical coordinate.

        See Also
        --------
        psydac.fem.tensor.TensorFemSpace.eval_fields : More information about the grid parameter.
        """
        result = []
        if weights is not None:
            for i in range(self.ldim):
                fields_i = list(field.fields[i] for field in fields)

                result.append(self._spaces[i].eval_fields(grid,
                                                          *fields_i,
                                                          npts_per_cell=npts_per_cell,
                                                          weights=weights.fields[i]))
        else:
            for i in range(self.ldim):
                fields_i = list(field.fields[i] for field in fields)
                result.append(self._spaces[i].eval_fields(grid,
                                                          *fields_i,
                                                          npts_per_cell=npts_per_cell))
        return [[result[j][i] for j in range(self.ldim)] for i in range(len(fields))]

    # ...
    def eval_field_gradient( self, field, *eta ):
        raise NotImplementedError( "ProductFemSpace not yet operational" )

    # ...
    def integral( self, f ):
        raise NotImplementedError( "ProductFemSpace not yet operational" )

    # ...
    def pushforward_fields(self, grid, *fields, mapping=None, npts_per_cell=None):
        """ Push forward fields on a given grid and a given mapping

        Parameters
        ----------
        grid : List of ndarray
            Grid on which to evaluate the fields

        *fields : tuple of psydac.fem.basic.FemField
            Fields to evaluate

        mapping: psydac.mapping.SplineMapping or sympde.topology.callable_mapping.CallableMapping
            Mapping on which to push-forward

        npts_per_cell: int or tuple of int or None, optional
            number of evaluation points in each cell.
            If an integer is given, then assume that it is the same in every direction.

        Returns
        -------
        List of ndarray
            push-forwarded fields
        """

        # Check that a mapping is given
        if mapping is None:
            raise TypeError("pushforward_fields() missing 1 required keyword-only argument: 'mapping'")

        # Check that the fields belong to our space
        assert all(f.space is self for f in fields)

        # Check the grid argument
        assert len(grid) == self.ldim
        grid = [np.asarray(grid[i]) for i in range(self.ldim)]
        assert all(grid[i].ndim == grid[i + 1].ndim for i in range(self.ldim - 1))

        # --------------------------
        # Case 1. Scalar coordinates
        if (grid[0].size == 1) or grid[0].ndim == 0:
            return [self.pushforward_field(f, *grid, mapping=mapping) for f in fields]

        # Case 2. 1D array of coordinates and no npts_per_cell is given
        # -> grid is tensor-product, but npts_per_cell is not the same in each cell
        elif grid[0].ndim == 1 and npts_per_cell is None:
            raise NotImplementedError("Having a different number of evaluation"
                                      "points in the cells belonging to the same "
                                      "logical dimension is not supported yet. "
                                      "If you did use valid inputs, you need to provide"
                                      "the number of evaluation points per cell in each direction"
                                      "via the npts_per_cell keyword")

        # Case 3. 1D arrays of coordinates and npts_per_cell is a tuple or an integer
        # -> grid is tensor-product, and each cell has the same number of evaluation points
        elif grid[0].ndim == 1 and npts_per_cell is not None:
            if isinstance(npts_per_cell, int):
                npts_per_cell = (npts_per_cell,) * self.ldim

            for i in range(self.ldim):
                ncells_i = len(self.spaces[0].breaks[i]) - 1
                grid[i] = np.reshape(grid[i], newshape=(ncells_i, npts_per_cell[i]))

            pushed_fields = self.pushforward_fields_regular_tensor_grid(grid, *fields, mapping=mapping)
            # return a list of list of C-contiguous arrays, one list for each field
            # with one array for each dimension.
            return [[np.ascontiguousarray(pushed_fields[..., i, j]) for i in range(self._ldim)]
                    for j in range(len(fields))]

        # Case 4. (self.ldim)D arrays of coordinates and no npts_per_cell
        # -> unstructured grid
        elif grid[0].ndim == self.ldim and npts_per_cell is None:
            raise NotImplementedError("Unstructured grids are not supported yet.")

        # Case 5. Nonsensical input
        else:
            raise ValueError("This combination of argument isn't understood. The 4 cases understood are :\n"
                             "Case 1. Scalar coordinates\n"
                             "Case 2. 1D array of coordinates and no npts_per_cell is given\n"
                             "Case 3. 1D arrays of coordinates and npts_per_cell is a tuple or an integer\n"
                             "Case 4. {0}D arrays of coordinates and no npts_per_cell".format(self.ldim))

    # ...
    def pushforward_field(self, field, *eta, mapping=None, parent_kind=None):
        assert field.space is self
        assert len(eta) == self._ldim

        raise NotImplementedError("ProductFemSpace not yet operational")

    # ...
    def pushforward_fields_regular_tensor_grid(self, grid, *fields, mapping=None, parent_kind=None):
        """Push-forwards fields on a regular tensor grid using a given a mapping.

        Parameters
        ----------
        grid : List of ndarray
            List of 2D arrays representing each direction of the grid.
            Each of these arrays should have shape (ne_xi, nv_xi) where ne_xi is the
            number of cells in the domain in the direction xi and nv_xi is the number of
            evaluation points in the same direction.

        fields: tuple of psydac.fem.basic.FemField
            List of fields to evaluate.

        mapping: psydac.mapping.SplineMapping
            Mapping on which to push-forward

        Returns
        -------
        List of list of ndarray
            Push-forwarded fields
        """

        if parent_kind is None:
            kind = self._symbolic_space.kind
        else:
            kind = parent_kind

        if kind is L2SpaceType() or kind is H1SpaceType():
            pushed_fields_int = [self.spaces[i].pushforward_regular_tensor_grid(grid,
                                                                                *[f.fields[i] for f in fields],
                                                                                mapping=mapping,
                                                                                parent_kind=kind)
                                 for i in range(self._ldim)]
            return [[pushed_fields_int[i][j] for i in range(self._ldim)] for j in range(len(fields))]

        # out_fields is a list self._ldim of arrays of shape grid.shape + (len(fields),)
        out_fields = np.asarray([self.spaces[i].eval_fields_regular_tensor_grid(grid, *[f.fields[i] for f in fields])
                                 for i in range(self._ldim)])

        pushed_fields = np.zeros(shape=out_fields.shape[1:-1] + (self.ldim, len(fields)))

        if kind is HdivSpaceType():
            jacobians = mapping.jac_mat_regular_tensor_grid(grid)
            if self.ldim == 2:
                pushforward_2d_hdiv(out_fields, jacobians, pushed_fields)
            if self.ldim == 3:
                pushforward_3d_hdiv(out_fields, jacobians, pushed_fields)

        elif kind is HcurlSpaceType():
            inv_jacobians = mapping.inv_jac_mat_regular_tensor_grid(grid)
            if self.ldim == 2:
                pushforward_2d_hcurl(out_fields, inv_jacobians, pushed_fields)
            if self.ldim == 3:
                pushforward_3d_hcurl(out_fields, inv_jacobians, pushed_fields)

        else:
            raise ValueError(f"Spaces of kind {kind} are not understood")

        return pushed_fields

    #--------------------------------------------------------------------------
    # Other properties and methods
    #--------------------------------------------------------------------------
    @property
    def nbasis(self):
        dims = [V.nbasis for V in self.spaces]
        # TODO [MCP, 08.03.2021]: check if we should return a tuple
        return sum(dims)

    @property
    def degree(self):
        return [V.degree for V in self.spaces]

    @property
    def multiplicity(self):
        return [V.multiplicity for V in self.spaces]

    @property
    def pads(self):
        return [V.pads for V in self.spaces]

    @property
    def ncells(self):
        return self._ncells

    @property
    def spaces( self ):
        return self._spaces

    @property
    def n_components( self ):
        return len(self.spaces)

    # TODO improve
    @property
    def comm( self ):
        return self.spaces[0].comm<|MERGE_RESOLUTION|>--- conflicted
+++ resolved
@@ -399,29 +399,11 @@
 
         # ... make sure that all spaces have the same parametric dimension
         ldims = [V.ldim for V in self.spaces]
-<<<<<<< HEAD
+ 
         assert (len(unique(ldims)) == 1)
         # ...
 
         self._ldim = ldims[0]
-=======
-        assert len(np.unique(ldims)) == 1
-
-        self._ldim = ldims[0]
-        # ...
-
-        # ... make sure that all spaces have the same number of cells
-        ncells = [V.ncells for V in self.spaces]
-
-        if self.ldim == 1:
-            assert len(np.unique(ncells)) == 1
-        else:
-            ns = np.asarray(ncells[0])
-            for ms in ncells[1:]:
-                assert np.allclose(ns, np.asarray(ms))
-
-        self._ncells = ncells[0]
->>>>>>> 36c0d91a
         # ...
 
         self._vector_space    = BlockVectorSpace(*[V.vector_space for V in self.spaces])
