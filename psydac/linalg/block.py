# coding: utf-8
#
# Copyright 2018 Jalal Lakhlili, Yaman Güçlü

import numpy as np
from scipy.sparse import bmat, lil_matrix

from psydac.linalg.basic import VectorSpace, Vector, LinearOperator, LinearSolver, Matrix
from psydac.ddm.cart     import InterfaceCartDataExchanger

__all__ = ['BlockVectorSpace', 'BlockVector', 'BlockLinearOperator', 'BlockMatrix', 'BlockDiagonalSolver']

#===============================================================================
class BlockVectorSpace( VectorSpace ):
    """
    Product Vector Space V of two Vector Spaces (V1,V2) or more.

    Parameters
    ----------
    *spaces : psydac.linalg.basic.VectorSpace
        A list of Vector Spaces.

    """
    def __new__(cls, *spaces):

        # Check that all input arguments are vector spaces
        if not all(isinstance(Vi, VectorSpace) for Vi in spaces):
            raise TypeError('All input spaces must be VectorSpace objects')

        # If no spaces are passed, raise an error
        if len(spaces) == 0:
            raise ValueError('Cannot create a BlockVectorSpace of zero spaces')

        # If only one space is passed, return it without creating a new object
        if len(spaces) == 1:
            return spaces[0]

        # Create a new BlockVectorSpace object
        return VectorSpace.__new__(cls)

    # ...
    def __init__(self,  *spaces):

        # Store spaces in a Tuple, because they will not be changed
        self._spaces = tuple(spaces)

        if all(np.dtype(s.dtype)==np.dtype(spaces[0].dtype) for s in spaces):
            self._dtype  = spaces[0].dtype
        else:
            self._dtype = tuple(s.dtype for s in spaces)

        self._interfaces = {}
    #--------------------------------------
    # Abstract interface
    #--------------------------------------
    @property
    def dimension( self ):
        """
        The dimension of a product space V = (V1, V2, ...] is the cardinality
        (i.e. the number of vectors) of a basis of V over its base field.

        """
        return sum( Vi.dimension for Vi in self._spaces )

    # ...
    @property
    def dtype( self ):
        return self._dtype

    # ...
    def zeros( self ):
        """
        Get a copy of the null element of the product space V = [V1, V2, ...]

        Returns
        -------
        null : BlockVector
            A new vector object with all components equal to zero.

        """
        return BlockVector( self, [Vi.zeros() for Vi in self._spaces] )

    #--------------------------------------
    # Other properties/methods
    #--------------------------------------
    @property
    def spaces( self ):
        return self._spaces

    @property
    def parallel( self ):
        """ Returns True if the memory is distributed."""
        return self._spaces[0].parallel

    @property
    def starts( self ):
        return [s.starts for s in self._spaces]

    @property
    def ends( self ):
        return [s.ends for s in self._spaces]

    @property
    def pads( self ):
        return self._spaces[0].pads

    @property
    def n_blocks( self ):
        return len( self._spaces )

    def __getitem__( self, key ):
        return self._spaces[key]

#===============================================================================
class BlockVector( Vector ):
    """
    Block of Vectors, which is an element of a BlockVectorSpace.

    Parameters
    ----------
    V : psydac.linalg.block.BlockVectorSpace
        Space to which the new vector belongs.

    blocks : list or tuple (psydac.linalg.basic.Vector)
        List of Vector objects, belonging to the correct spaces (optional).

    """
    def __init__( self,  V, blocks=None ):

        assert isinstance( V, BlockVectorSpace )
        self._space = V

        # We store the blocks in a List so that we can change them later.
        if blocks:
            # Verify that vectors belong to correct spaces and store them
            assert isinstance( blocks, (list, tuple) )
            assert all( (Vi is bi.space) for Vi,bi in zip( V.spaces, blocks ) )

            self._blocks = list( blocks )
        else:
            # TODO: Each block is a 'zeros' vector of the correct space for now,
            # but in the future we would like 'empty' vectors of the same space.
            self._blocks = [Vi.zeros() for Vi in V.spaces]

        # TODO: distinguish between different directions
        self._sync  = False

        self._data_exchangers = {}
        self._interface_buf   = {}

        if V.parallel:
            for i,j in V._interfaces:
                axis_i,axis_j = V._interfaces[i,j][0]
                ext_i,ext_j   = V._interfaces[i,j][1]

                Vi = V.spaces[i]
                Vj = V.spaces[j]
                self._data_exchangers[i,j] = []
                self._interface_buf[i,j]   = []
                if isinstance(Vi, BlockVectorSpace):
                    assert isinstance(Vj, BlockVectorSpace)
                    for k,(Vik,Vjk) in enumerate(zip(Vi.spaces, Vj.spaces)):
                        cart_i = Vik.cart
                        cart_j = Vjk.cart

                        if cart_i.is_comm_null and cart_j.is_comm_null:continue
                        if not cart_i.is_comm_null and not cart_j.is_comm_null:continue
                        if not (axis_i, ext_i) in Vik._interfaces:continue
                        cart_ij = Vik._interfaces[axis_i, ext_i].cart

                        buf = [None]*2
                        if cart_i.is_comm_null:
                            buf[0] = self._blocks[i]._blocks[k]._interface_data[axis_i, ext_i]
                        else:
                            buf[0] = self._blocks[i]._blocks[k]._data

                        if cart_j.is_comm_null:
                            buf[1] = self._blocks[j]._blocks[k]._interface_data[axis_j, ext_j]
                        else:
                            buf[1] = self._blocks[j]._blocks[k]._data

                        self._data_exchangers[i,j].append(InterfaceCartDataExchanger(cart_ij, self.dtype))
                        self._interface_buf[i,j].append(tuple(buf))
                else:
                    cart_i = Vi.cart
                    cart_j = Vj.cart
                    if cart_i.is_comm_null and cart_j.is_comm_null:continue
                    if not cart_i.is_comm_null and not cart_j.is_comm_null:continue
                    if not (axis_i, ext_i) in Vi._interfaces:continue

                    cart_ij = Vi._interfaces[axis_i, ext_i].cart

                    buf = [None]*2
                    if cart_i.is_comm_null:
                        buf[0] = self._blocks[i]._interface_data[axis_i, ext_i]
                    else:
                        buf[0] = self._blocks[i]._data

                    if cart_j.is_comm_null:
                        buf[1] = self._blocks[j]._interface_data[axis_j, ext_j]
                    else:
                        buf[1] = self._blocks[j]._data

                    self._data_exchangers[i,j].append(InterfaceCartDataExchanger(cart_ij, self.dtype))
                    self._interface_buf[i,j].append(tuple(buf))

                if len(self._data_exchangers[i,j]) == 0:
                    self._data_exchangers.pop((i,j))
                    self._interface_buf.pop((i,j))
    #--------------------------------------
    # Abstract interface
    #--------------------------------------
    @property
    def space( self ):
        return self._space

    #...
    @property
    def dtype( self ):
        return self.space.dtype

    #...
    def dot( self, v ):

        assert isinstance( v, BlockVector )
        assert v._space is self._space
        return sum( b1.dot( b2 ) for b1,b2 in zip( self._blocks, v._blocks ) )

    #...
    def copy( self ):
        w = BlockVector( self._space, [b.copy() for b in self._blocks] )
        w._sync = False
        return w

    #...
    def __neg__( self ):
        w = BlockVector( self._space, [-b for b in self._blocks] )
        w._sync = False
        return w

    #...
    def __mul__( self, a ):
        w = BlockVector( self._space, [b*a for b in self._blocks] )
        w._sync = False
        return w

    #...
    def __rmul__( self, a ):
        w = BlockVector( self._space, [a*b for b in self._blocks] )
        w._sync    = False
        return w

    #...
    def __add__( self, v ):
        assert isinstance( v, BlockVector )
        assert v._space is self._space
        w = BlockVector( self._space, [b1+b2 for b1,b2 in zip( self._blocks, v._blocks )] )
        w._sync = False
        return w

    #...
    def __sub__( self, v ):
        assert isinstance( v, BlockVector )
        assert v._space is self._space
        w = BlockVector( self._space, [b1-b2 for b1,b2 in zip( self._blocks, v._blocks )] )
        w._sync = False
        return w

    #...
    def __imul__( self, a ):
        for b in self._blocks:
            b *= a
        self._sync = False
        return self

    #...
    def __iadd__( self, v ):
        assert isinstance( v, BlockVector )
        assert v._space is self._space
        for b1,b2 in zip( self._blocks, v._blocks ):
            b1 += b2
        self._sync = False
        return self

    #...
    def __isub__( self, v ):
        assert isinstance( v, BlockVector )
        assert v._space is self._space
        for b1,b2 in zip( self._blocks, v._blocks ):
            b1 -= b2
        self._sync = False
        return self

    #--------------------------------------
    # Other properties/methods
    #--------------------------------------

    def __getitem__( self, key ):
        return self._blocks[key]

    # ...
    def __setitem__( self, key, value ):
        assert value.space == self.space[key]
        self._blocks[key] = value

    # ...
    @property
    def ghost_regions_in_sync( self ):
        return self._sync

    # ...
    # NOTE: this property must be set collectively
    @ghost_regions_in_sync.setter
    def ghost_regions_in_sync( self, value ):
        assert isinstance( value, bool )
        self._sync = value

    # ...
    def update_ghost_regions( self, *, direction=None ):

        for vi in self.blocks:
            vi.update_ghost_regions(direction=direction)
        # Flag ghost regions as up-to-date
        self._sync = True

    def start_update_interface_ghost_regions( self ):
        req = {}
        for (i,j) in self._data_exchangers:
            req[i,j] = [data_ex.start_update_ghost_regions(*bufs) for bufs,data_ex in zip(self._interface_buf[i,j], self._data_exchangers[i,j])]

        self._req = req

    def end_update_interface_ghost_regions( self ):

        for (i,j) in self._data_exchangers:
<<<<<<< HEAD
            for data_ex,bufs,req_ij in zip(self._data_exchangers[i,j], self._interface_buf[i,j], req[i,j]):
                data_ex.end_update_ghost_regions(req_ij)
=======
            for data_ex,bufs,req_ij in zip(self._data_exchangers[i,j], self._interface_buf[i,j], self._req[i,j]):
                data_ex.end_update_ghost_regions(req_ij, *bufs)
>>>>>>> c788ff0d

    # ...
    @property
    def n_blocks( self ):
        return len( self._blocks )

    # ...
    @property
    def blocks( self ):
        return tuple( self._blocks )

    # ...
    def toarray( self, order='C' ):
        return np.concatenate( [bi.toarray(order=order) for bi in self._blocks] )

    def toarray_local( self, order='C' ):
        """ Convert to petsc Nest vector.
        """

        blocks    = [v.toarray_local(order=order) for v in self._blocks]
        return np.block([blocks])[0]

    def topetsc( self ):
        """ Convert to petsc Nest vector.
        """

        blocks    = [v.topetsc() for v in self._blocks]
        cart      = self._space.spaces[0].cart
        petsccart = cart.topetsc()
        vec       = petsccart.petsc.Vec().createNest(blocks, comm=cart.comm)
        return vec

#===============================================================================
class BlockLinearOperator( LinearOperator ):
    """
    Linear operator that can be written as blocks of other Linear Operators.
    Either the domain or the codomain of this operator, or both, should be of
    class BlockVectorSpace.

    Parameters
    ----------
    V1 : psydac.linalg.block.VectorSpace
        Domain of the new linear operator.

    V2 : psydac.linalg.block.VectorSpace
        Codomain of the new linear operator.

    blocks : dict | (list of lists) | (tuple of tuples)
        LinearOperator objects (optional).

        a) 'blocks' can be dictionary with
            . key   = tuple (i, j), where i and j are two integers >= 0
            . value = corresponding LinearOperator Lij

        b) 'blocks' can be list of lists (or tuple of tuples) where blocks[i][j]
            is the LinearOperator Lij (if None, we assume null operator)

    """
    def __init__( self, V1, V2, blocks=None ):

        assert isinstance( V1, VectorSpace )
        assert isinstance( V2, VectorSpace )

        if not (isinstance(V1, BlockVectorSpace) or isinstance(V2, BlockVectorSpace)):
            raise TypeError("Either domain or codomain must be of type BlockVectorSpace")

        self._domain   = V1
        self._codomain = V2
        self._blocks   = {}

        self._nrows = V2.n_blocks if isinstance(V2, BlockVectorSpace) else 1
        self._ncols = V1.n_blocks if isinstance(V1, BlockVectorSpace) else 1

        # Store blocks in dict (hence they can be manually changed later)
        if blocks:

            if isinstance( blocks, dict ):
                for (i,j), Lij in blocks.items():
                    self[i,j] = Lij

            elif isinstance( blocks, (list, tuple) ):
                blocks = np.array( blocks, dtype=object )
                for (i,j), Lij in np.ndenumerate( blocks ):
                    self[i,j] = Lij

            else:
                raise ValueError( "Blocks can only be given as dict or 2D list/tuple." )

    #--------------------------------------
    # Abstract interface
    #--------------------------------------
    @property
    def domain( self ):
        return self._domain

    # ...
    @property
    def codomain( self ):
        return self._codomain

    # ...
    @property
    def dtype( self ):
        return self.domain.dtype

    # ...
    def dot( self, v, out=None ):

        if self.n_block_cols == 1:
            assert isinstance(v, Vector)
        else:
            assert isinstance(v, BlockVector)

        assert v.space is self.domain

        if out is not None:
            if self.n_block_rows == 1:
                assert isinstance(out, Vector)
            else:
                assert isinstance(out, BlockVector)
            assert out.space is self.codomain
            out *= 0.0
        else:
            out = self.codomain.zeros()

        if not v.ghost_regions_in_sync:
            v.update_ghost_regions()

        if self.n_block_rows == 1:
            for (_, j), L0j in self._blocks.items():
                out += L0j.dot(v[j])
        elif self.n_block_cols == 1:
            for (i, _), Li0 in self._blocks.items():
                out[i] += Li0.dot(v)
        else:
            for (i, j), Lij in self._blocks.items():
                out[i] += Lij.dot(v[j])

        out.ghost_regions_in_sync = False
        return out

    #--------------------------------------
    # Other properties/methods
    #--------------------------------------
    @property
    def blocks( self ):
        """ Immutable 2D view (tuple of tuples) of the linear operator,
            including the empty blocks as 'None' objects.
        """
        return tuple(
               tuple( self._blocks.get( (i,j), None ) for j in range( self.n_block_cols ) )
                                                      for i in range( self.n_block_rows ) )
    # ...
    @property
    def n_block_rows( self ):
        return self._nrows

    # ...
    @property
    def n_block_cols( self ):
        return self._ncols

    # ...
    def update_ghost_regions( self ):
        for Lij in self._blocks.values():
            Lij.update_ghost_regions()

    # ...
    def remove_spurious_entries( self ):
        for Lij in self._blocks.values():
            Lij.remove_spurious_entries()

    # ...
    def __getitem__( self, key ):

        assert isinstance( key, tuple )
        assert len( key ) == 2
        assert 0 <= key[0] < self.n_block_rows
        assert 0 <= key[1] < self.n_block_cols

        return self._blocks.get( key, None )

    # ...
    def __setitem__( self, key, value ):

        assert isinstance( key, tuple )
        assert len( key ) == 2
        assert 0 <= key[0] < self.n_block_rows
        assert 0 <= key[1] < self.n_block_cols

        if value is None:
            self._blocks.pop( key, None )
            return

        i,j = key
        assert isinstance( value, LinearOperator )

        # Check domain of rhs
        if self.n_block_cols == 1:
            assert value.domain is self.domain
        else:
            assert value.domain is self.domain[j]

        # Check codomain of rhs
        if self.n_block_rows == 1:
            assert value.codomain is self.codomain
        else:
            assert value.codomain is self.codomain[i]

        self._blocks[i,j] = value
    
    def transform(self, operation):
        """
        Applies an operation on each block in this BlockLinearOperator.

        Parameters
        ----------
        operation : LinearOperator -> LinearOperator
            The operation which transforms each block.
        """
        blocks = {ij: operation(Bij) for ij, Bij in self._blocks.items()}
        return BlockLinearOperator(self.domain, self.codomain, blocks=blocks)
    
    def tomatrix(self):
        """
        Returns a BlockMatrix with the same blocks as this BlockLinearOperator.
        Does only work, if all blocks are matrices (i.e. type Matrix) as well.
        """
        return BlockMatrix(self.domain, self.codomain, blocks=self._blocks)

    # ...
    def transpose(self):
        blocks = {(j, i): b.transpose() for (i, j), b in self._blocks.items()}
        return BlockLinearOperator(self.codomain, self.domain, blocks=blocks)

    # ...
    @property
    def T(self):
        return self.transpose()

#===============================================================================
class BlockMatrix( BlockLinearOperator, Matrix ):
    """
    Linear operator that can be written as blocks of other Linear Operators,
    with the additional capability to be converted to a 2D Numpy array
    or to a Scipy sparse matrix.

    Parameters
    ----------
    V1 : psydac.linalg.block.BlockVectorSpace
        Domain of the new linear operator.

    V2 : psydac.linalg.block.BlockVectorSpace
        Codomain of the new linear operator.

    blocks : dict | (list of lists) | (tuple of tuples)
        Matrix objects (optional).

        a) 'blocks' can be dictionary with
            . key   = tuple (i, j), where i and j are two integers >= 0
            . value = corresponding Matrix Mij

        b) 'blocks' can be list of lists (or tuple of tuples) where blocks[i][j]
            is the Matrix Mij (if None, we assume all entries are zeros)

    """
    #--------------------------------------
    # Abstract interface
    #--------------------------------------
    def toarray( self, **kwargs ):
        """ Convert to Numpy 2D array. """
        return self.tosparse(**kwargs).toarray()

    # ...
    def tosparse( self, **kwargs ):
        """ Convert to any Scipy sparse matrix format. """
        # Shortcuts

        nrows = self.n_block_rows
        ncols = self.n_block_cols

        # Utility functions: get domain of blocks on column j, get codomain of blocks on row i
        block_domain   = (lambda j: self.domain  [j]) if ncols > 1 else (lambda j: self.domain)
        block_codomain = (lambda i: self.codomain[i]) if nrows > 1 else (lambda i: self.codomain)

        # Convert all blocks to Scipy sparse format
        blocks_sparse = [[None for j in range(ncols)] for i in range(nrows)]
        for i in range(nrows):
            for j in range(ncols):
                if (i, j) in self._blocks:
                    blocks_sparse[i][j] = self._blocks[i, j].tosparse(**kwargs)
                else:
                    m = block_codomain(i).dimension
                    n = block_domain  (j).dimension
                    blocks_sparse[i][j] = lil_matrix((m, n))

        # Create sparse matrix from sparse blocks
        M = bmat( blocks_sparse )
        M.eliminate_zeros()

        # Sanity check
        assert M.shape[0] == self.codomain.dimension
        assert M.shape[1] == self.  domain.dimension

        return M

    # ...
    def copy(self):
        blocks = {ij: Bij.copy() for ij, Bij in self._blocks.items()}
        return BlockMatrix(self.domain, self.codomain, blocks=blocks)

    # ...
    def __neg__(self):
        blocks = {ij: -Bij for ij, Bij in self._blocks.items()}
        return BlockMatrix(self.domain, self.codomain, blocks=blocks)

    # ...
    def __mul__(self, a):
        blocks = {ij: Bij * a for ij, Bij in self._blocks.items()}
        return BlockMatrix(self.domain, self.codomain, blocks=blocks)

    # ...
    def __rmul__(self, a):
        blocks = {ij: a * Bij for ij, Bij in self._blocks.items()}
        return BlockMatrix(self.domain, self.codomain, blocks=blocks)

    # ...
    def __add__(self, M):
        assert isinstance(M, BlockMatrix)
        assert M.  domain is self.  domain
        assert M.codomain is self.codomain
        blocks  = {}
        for ij in set(self._blocks.keys()) | set(M._blocks.keys()):
            Bij = self[ij]
            Mij = M[ij]
            if   Bij is None: blocks[ij] = Mij.copy()
            elif Mij is None: blocks[ij] = Bij.copy()
            else            : blocks[ij] = Bij + Mij
        return BlockMatrix(self.domain, self.codomain, blocks=blocks)

    # ...
    def __sub__(self, M):
        assert isinstance(M, BlockMatrix)
        assert M.  domain is self.  domain
        assert M.codomain is self.codomain
        blocks  = {}
        for ij in set(self._blocks.keys()) | set(M._blocks.keys()):
            Bij = self[ij]
            Mij = M[ij]
            if   Bij is None: blocks[ij] = -Mij
            elif Mij is None: blocks[ij] =  Bij.copy()
            else            : blocks[ij] =  Bij - Mij
        return BlockMatrix(self.domain, self.codomain, blocks=blocks)

    # ...
    def __imul__(self, a):
        for Bij in self._blocks.values():
            Bij *= a
        return self

    # ...
    def __iadd__(self, M):
        assert isinstance(M, BlockMatrix)
        assert M.  domain is self.  domain
        assert M.codomain is self.codomain

        for ij in set(self._blocks.keys()) | set(M._blocks.keys()):

            Mij = M[ij]
            if Mij is None:
                continue

            Bij = self[ij]
            if Bij is None:
                self[ij] = Mij.copy()
            else:
                Bij += Mij

        return self

    # ...
    def __isub__(self, M):
        assert isinstance(M, BlockMatrix)
        assert M.  domain is self.  domain
        assert M.codomain is self.codomain

        for ij in set(self._blocks.keys()) | set(M._blocks.keys()):

            Mij = M[ij]
            if Mij is None:
                continue

            Bij = self[ij]
            if Bij is None:
                self[ij] = -Mij
            else:
                Bij -= Mij

        return self
    #--------------------------------------
    # Other properties/methods
    #--------------------------------------
    def __setitem__( self, key, value ):

        i,j = key

        if value is None:
            pass

        elif not isinstance( value, Matrix ):
            msg = "Block ({},{}) must be 'Matrix' from module 'psydac.linalg.basic'.".format( i,j )
            raise TypeError( msg )

        BlockLinearOperator.__setitem__( self, key, value )

    # ...
    def transpose(self):
        blocks = {(j, i): b.transpose() for (i, j), b in self._blocks.items()}
        return BlockMatrix(self.codomain, self.domain, blocks=blocks)

    # ...
    def topetsc( self ):
        """ Convert to petsc Nest Matrix.
        """
        # Convert all blocks to petsc format
        blocks = [[None for j in range( self.n_block_cols )] for i in range( self.n_block_rows )]
        for (i,j), Mij in self._blocks.items():
            blocks[i][j] = Mij.topetsc()

        if self.n_block_cols == 1:
            cart = self.domain.cart
        else:
            cart = self.domain.spaces[0].cart

        petsccart = cart.topetsc()

        return petsccart.petsc.Mat().createNest(blocks, comm=cart.comm)

#===============================================================================
class BlockDiagonalSolver( LinearSolver ):
    """
    A LinearSolver that can be written as blocks of other LinearSolvers,
    i.e. it can be seen as a solver for linear equations with block-diagonal matrices.

    The space of this solver has to be of the type BlockVectorSpace.

    Parameters
    ----------
    V : psydac.linalg.block.BlockVectorSpace
        Space of the new blocked linear solver.

    blocks : dict | list | tuple
        LinearSolver objects (optional).

        a) 'blocks' can be dictionary with
            . key   = integer i >= 0
            . value = corresponding LinearSolver Lii

        b) 'blocks' can be list of LinearSolvers (or tuple of these) where blocks[i]
            is the LinearSolver Lii (if None, we assume null operator)

    """
    def __init__( self, V, blocks=None ):

        assert isinstance( V, BlockVectorSpace )

        self._space   = V
        self._nblocks = V.n_blocks

        # Store blocks in list (hence, they can be manually changed later)
        self._blocks   = [None] * self._nblocks

        if blocks:

            if isinstance( blocks, dict ):
                for i, L in blocks.items():
                    self[i] = L

            elif isinstance( blocks, (list, tuple) ):
                for i, L in enumerate( blocks ):
                    self[i] = L

            else:
                raise ValueError( "Blocks can only be given as dict or 1D list/tuple." )

    #--------------------------------------
    # Abstract interface
    #--------------------------------------
    @property
    def space( self ):
        """
        The space this BlockDiagonalSolver works on.
        """
        return self._space

    # ...
    def solve( self, rhs, out=None, transposed=False ):
        """
        Solves the linear system for the given right-hand side rhs.
        An out vector can be supplied, otherwise a new vector will be allocated.

        This operation supports in-place operations, given that the underlying solvers
        do as well.

        Parameters
        ----------
        rhs : BlockVector
            The input right-hand side.
        
        out : BlockVector | NoneType
            The output vector, or None.
        
        transposed : Bool
            If true, and supported by the underlying solvers,
            rhs is solved against the transposed right-hand sides.
        
        Returns
        -------
        out : BlockVector
            Either `out`, if given as input parameter, or a newly-allocated vector.
            In all cases, it holds the result of the computation.
        """
        assert isinstance(rhs, BlockVector)
        assert rhs.space is self.space
        if out is None:
            out = self.space.zeros()
        
        assert isinstance(out, BlockVector)
        assert out.space is self.space

        rhs.update_ghost_regions()

        for i, L in enumerate(self._blocks):
            if L is None:
                raise NotImplementedError('All solvers have to be defined.')
            L.solve(rhs[i], out=out[i], transposed=transposed)

        return out

    #--------------------------------------
    # Other properties/methods
    #--------------------------------------
    @property
    def blocks( self ):
        """ Immutable 1D view (tuple) of the linear solvers,
            including the empty blocks as 'None' objects.
        """
        return tuple(self._blocks)
    # ...
    @property
    def n_blocks( self ):
        """
        The number of blocks in the matrix.
        """
        return self._nblocks

    # ...
    def __getitem__( self, key ):
        assert 0 <= key < self._nblocks

        return self._blocks.get( key, None )

    # ...
    def __setitem__( self, key, value ):
        assert 0 <= key < self._nblocks

        assert isinstance( value, LinearSolver )

        # Check domain of rhs
        assert value.space is self.space[key]

        self._blocks[key] = value<|MERGE_RESOLUTION|>--- conflicted
+++ resolved
@@ -333,13 +333,9 @@
     def end_update_interface_ghost_regions( self ):
 
         for (i,j) in self._data_exchangers:
-<<<<<<< HEAD
-            for data_ex,bufs,req_ij in zip(self._data_exchangers[i,j], self._interface_buf[i,j], req[i,j]):
+            for data_ex,bufs,req_ij in zip(self._data_exchangers[i,j], self._interface_buf[i,j], self._req[i,j]):
                 data_ex.end_update_ghost_regions(req_ij)
-=======
-            for data_ex,bufs,req_ij in zip(self._data_exchangers[i,j], self._interface_buf[i,j], self._req[i,j]):
-                data_ex.end_update_ghost_regions(req_ij, *bufs)
->>>>>>> c788ff0d
+
 
     # ...
     @property
