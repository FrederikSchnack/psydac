# coding: utf-8

"""
We assume here that a tensor space is the product of fem spaces whom basis are
of compact support

"""
from mpi4py import MPI
import numpy as np
import itertools
import h5py

from spl.linalg.stencil import StencilVectorSpace
from spl.linalg.kron    import kronecker_solve
from spl.fem.basic      import FemSpace, FemField
from spl.fem.splines    import SplineSpace
from spl.fem.grid       import FemAssemblyGrid
from spl.ddm.cart       import CartDecomposition
from spl.core.bsplines  import find_span, basis_funs, basis_funs_1st_der

#===============================================================================
class TensorFemSpace( FemSpace ):
    """
    Tensor-product Finite Element space V.

    Notes
    -----
    For now we assume that this tensor-product space can ONLY be constructed
    from 1D spline spaces.

    """

    def __init__( self, *args, **kwargs ):
        """."""
        assert all( isinstance( s, SplineSpace ) for s in args )
        self._spaces = tuple(args)

        npts = [V.nbasis for V in self.spaces]
        pads = [V.degree for V in self.spaces]
        periods = [V.periodic for V in self.spaces]

        if 'comm' in kwargs:
            # parallel case
            comm = kwargs['comm']
            assert isinstance(comm, MPI.Comm)

            cart = CartDecomposition(
                npts    = npts,
                pads    = pads,
                periods = periods,
                reorder = True,
                comm    = comm
            )

            self._vector_space = StencilVectorSpace(cart)

        else:
            # serial case
            self._vector_space = StencilVectorSpace(npts, pads, periods)

        # Shortcut
        v = self._vector_space

        # Compute extended 1D quadrature grids (local to process) along each direction
        self._quad_grids = tuple( FemAssemblyGrid( V,s,e )
                                  for V,s,e in zip( self.spaces, v.starts, v.ends ) )

        # Determine portion of logical domain local to process
        self._element_starts = tuple( g.indices[g.local_element_start] for g in self.quad_grids )
        self._element_ends   = tuple( g.indices[g.local_element_end  ] for g in self.quad_grids )

        # Compute limits of eta_0, eta_1, eta_2, etc... in subdomain local to process
        self._eta_limits = tuple( (space.breaks[s], space.breaks[e+1])
           for s,e,space in zip( self._element_starts, self._element_ends, self.spaces ) )

        # Create (empty) dictionary that will contain all fields in this space
        self._fields = {}

        # Store flag: object NOT YET prepared for interpolation
        self._collocation_ready = False

    #--------------------------------------------------------------------------
    # Abstract interface: read-only attributes
    #--------------------------------------------------------------------------
    @property
    def ldim( self ):
        """ Parametric dimension.
        """
        return sum([V.ldim for V in self.spaces])

    @property
    def periodic(self):
        return [V.periodic for V in self.spaces]

    @property
    def mapping(self):
        return None

    @property
    def vector_space(self):
        """Returns the topological associated vector space."""
        return self._vector_space

    @property
    def fields( self ):
        """Dictionary containing all FemField objects associated to this space."""
        return self._fields

    #--------------------------------------------------------------------------
    # Abstract interface: evaluation methods
    #--------------------------------------------------------------------------
    def eval_field( self, field, *eta ):

        assert isinstance( field, FemField )
        assert field.space is self
        assert len( eta ) == self.ldim

        bases = []
        index = []

        for (x, xlim, space) in zip( eta, self.eta_lims, self.spaces ):

            knots  = space.knots
            degree = space.degree
            span   =  find_span( knots, degree, x )
            #-------------------------------------------------#
            # Fix span for boundaries between subdomains      #
            #-------------------------------------------------#
            # TODO: Use local knot sequence instead of global #
            #       one to get correct span in all situations #
            #-------------------------------------------------#
            if x == xlim[1] and x != knots[-1-degree]:
                span -= 1
            #-------------------------------------------------#
            basis  = basis_funs( knots, degree, x, span )

            # Determine local span
            wrap_x   = space.periodic and x > xlim[1]
            loc_span = span - space.nbasis if wrap_x else span

            bases.append( basis )
            index.append( slice( loc_span-degree, loc_span+1 ) )

        # Get contiguous copy of the spline coefficients required for evaluation
        index  = tuple( index )
        coeffs = field.coeffs[index].copy()

        # Evaluation of multi-dimensional spline
        # TODO: optimize

        # Option 1: contract indices one by one and store intermediate results
        #   - Pros: small number of Python iterations = ldim
        #   - Cons: we create ldim-1 temporary objects of decreasing size
        #
        res = coeffs
        for basis in bases[::-1]:
            res = np.dot( res, basis )

#        # Option 2: cycle over each element of 'coeffs' (touched only once)
#        #   - Pros: no temporary objects are created
#        #   - Cons: large number of Python iterations = number of elements in 'coeffs'
#        #
#        res = 0.0
#        for idx,c in np.ndenumerate( coeffs ):
#            ndbasis = np.prod( [b[i] for i,b in zip( idx, bases )] )
#            res    += c * ndbasis

        return res

    # ...
    def eval_field_gradient( self, field, *eta ):

        assert isinstance( field, FemField )
        assert field.space is self
        assert len( eta ) == self.ldim

        bases_0 = []
        bases_1 = []
        index   = []

        for (x, xlim, space) in zip( eta, self.eta_lims, self.spaces ):

            knots   = space.knots
            degree  = space.degree
            span    =  find_span( knots, degree, x )
            #-------------------------------------------------#
            # Fix span for boundaries between subdomains      #
            #-------------------------------------------------#
            # TODO: Use local knot sequence instead of global #
            #       one to get correct span in all situations #
            #-------------------------------------------------#
            if x == xlim[1] and x != knots[-1-degree]:
                span -= 1
            #-------------------------------------------------#
            basis_0 = basis_funs( knots, degree, x, span )
            basis_1 = basis_funs_1st_der( knots, degree, x, span )

            # Determine local span
            wrap_x   = space.periodic and x > xlim[1]
            loc_span = span - space.nbasis if wrap_x else span

            bases_0.append( basis_0 )
            bases_1.append( basis_1 )
            index.append( slice( loc_span-degree, loc_span+1 ) )

        # Get contiguous copy of the spline coefficients required for evaluation
        index  = tuple( index )
        coeffs = field.coeffs[index].copy()

        # Evaluate each component of the gradient using algorithm described in "Option 1" above
        grad = []
        for d in range( self.ldim ):
            bases = [(bases_1[d] if i==d else bases_0[i]) for i in range( self.ldim )]
            res   = coeffs
            for basis in bases[::-1]:
                res = np.dot( res, basis )
            grad.append( res )

        return grad

    # ...
    def integral( self, f ):

        assert hasattr( f, '__call__' )

        # Extract and store quadrature data
        nq      = [g.num_quad_pts for g in self.quad_grids]
        points  = [g.points       for g in self.quad_grids]
        weights = [g.weights      for g in self.quad_grids]

        # Get local element range
        sk = [g.local_element_start for g in self.quad_grids]
        ek = [g.local_element_end   for g in self.quad_grids]

        # Iterator over multi-index k (equivalent to nested loops over each dimension)
        multi_range = lambda starts, ends: \
                itertools.product( *[range(s,e+1) for s,e in zip(starts,ends)] )

        # Shortcut: Numpy product of all elements in a list
        np_prod = np.prod

        # Perform Gaussian quadrature in multiple dimensions
        c = 0.0
        for k in multi_range( sk, ek ):

            x = [ points_i[k_i,:] for  points_i,k_i in zip( points,k)]
            w = [weights_i[k_i,:] for weights_i,k_i in zip(weights,k)]

            for q in np.ndindex( *nq ):

                y  = [x_i[q_i] for x_i,q_i in zip(x,q)]
                v  = [w_i[q_i] for w_i,q_i in zip(w,q)]

                c += f(*y) * np_prod( v )

        # All reduce (MPI_SUM)
        if self.vector_space.parallel:
            mpi_comm = self.vector_space.cart.comm
            c = mpi_comm.allreduce( c )

        return c

    #--------------------------------------------------------------------------
    # Other properties and methods
    #--------------------------------------------------------------------------
    @property
    def is_scalar(self):
        return True

    #TODO: return tuple instead of product?
    @property
    def nbasis(self):
        dims = [V.nbasis for V in self.spaces]
        dim = 1
        for d in dims:
            dim *= d
        return dim

    @property
    def degree(self):
        return [V.degree for V in self.spaces]

    @property
    def ncells(self):
        return [V.ncells for V in self.spaces]

    @property
    def spaces( self ):
        return self._spaces

    @property
    def quad_grids( self ):
        """
        List of 'FemAssemblyGrid' objects (one for each direction)
        containing all 1D information local to process that is necessary
        for the correct assembly of the l.h.s. matrix and r.h.s. vector
        in a finite element method.

        """
        return self._quad_grids

    @property
    def local_domain( self ):
        """
        Logical domain local to the process, assuming the global domain is
        decomposed across processes without any overlapping.

        This information is fundamental for avoiding double-counting when computing
        integrals over the global domain.

        Returns
        -------
        element_starts : tuple of int
            Start element index along each direction.

        element_ends : tuple of int
            End element index along each direction.

        """
        return self._element_starts, self._element_ends

    @property
    def eta_lims( self ):
        """
        Eta limits of domain local to the process (for field evaluation).

        Returns
        -------
        eta_limits: tuple of (2-tuple of float)
            Along each dimension i, limits are given as (eta^i_{min}, eta^i_{max}).

        """
        return self._eta_limits

    # ... the following property is needed to make code generation easier. TODO: WILL BE REMOVED LATER
    @property
    def spans(self):
        return [W.spans for W in self.spaces]
    # ...

    # ...
<<<<<<< HEAD
    def init_fem( self, **kwargs ):
        for V in self.spaces:
            if V.quad_basis is None:
                V.init_fem( **kwargs )

    # ...
=======
>>>>>>> 7ebcd1aa
    def init_collocation( self ):
        for V in self.spaces:
            # TODO: check if OK to access private attribute...
            if not V._collocation_ready:
                V.init_collocation()

    # ...
    def compute_interpolant( self, values, field ):
        """
        Compute field (i.e. update its spline coefficients) such that it
        interpolates a certain function $f(x1,x2,..)$ at the Greville points.

        Parameters
        ----------
        values : StencilVector
            Function values $f(x_i)$ at the n-dimensional tensor grid of
            Greville points $x_i$, to be interpolated.

        field : FemField
            Input/output argument: tensor spline that has to interpolate the given
            values.

        """
        assert values.space is self.vector_space
        assert isinstance( field, FemField )
        assert field.space is self

        if not self._collocation_ready:
            self.init_collocation()

        # TODO: check if OK to access private attribute '_interpolator' in self.spaces[i]
        kronecker_solve(
            solvers = [V._interpolator for V in self.spaces],
            rhs     = values,
            out     = field.coeffs,
        )

    # ...
    def export_fields( self, filename, **fields ):
        """ Write spline coefficients of given fields to HDF5 file.
        """
        assert isinstance( filename, str )
        assert all( field.space is self for field in fields.values() )

        V    = self.vector_space
        comm = V.cart.comm

        # Multi-dimensional index range local to process
        index = tuple( slice( s, e+1 ) for s,e in zip( V.starts, V.ends ) )

        # Create HDF5 file (in parallel mode if MPI communicator size > 1)
        kwargs = dict( driver='mpio', comm=comm ) if comm.size > 1 else {}
        h5 = h5py.File( filename, mode='w', **kwargs )

        # Add field coefficients as named datasets
        for name,field in fields.items():
            dset = h5.create_dataset( name, shape=V.npts, dtype=V.dtype )
            dset[index] = field.coeffs[index]

        # Close HDF5 file
        h5.close()

    # ...
    def import_fields( self, filename, *field_names ):
        """
        Load fields from HDF5 file containing spline coefficients.

        Parameters
        ----------
        filename : str
            Name of HDF5 input file.

        field_names : list of str
            Names of the datasets with the required spline coefficients.

        Results
        -------
        fields : list of FemSpace objects
            Distributed fields, given in the same order of the names.

        """
        assert isinstance( filename, str )
        assert all( isinstance( name, str ) for name in field_names )

        V    = self.vector_space
        comm = V.cart.comm

        # Multi-dimensional index range local to process
        index = tuple( slice( s, e+1 ) for s,e in zip( V.starts, V.ends ) )

        # Open HDF5 file (in parallel mode if MPI communicator size > 1)
        kwargs = dict( driver='mpio', comm=comm ) if comm.size > 1 else {}
        h5 = h5py.File( filename, mode='r', **kwargs )

        # Create fields and load their coefficients from HDF5 datasets
        fields = []
        for name in field_names:
            dset = h5[name]
            if dset.shape != V.npts:
                h5.close()
                raise TypeError( 'Dataset not compatible with spline space.' )
            field = FemField( self, name )
            field.coeffs[index] = dset[index]
            field.coeffs.update_ghost_regions()
            fields.append( field )

        # Close HDF5 file
        h5.close()

        return fields

    # ...
    def plot_2d_decomposition( self, mapping=None, refine=10 ):

        import matplotlib.pyplot as plt
        from matplotlib.patches  import Polygon, Patch
        from spl.utilities.utils import refine_array_1d

        if mapping is None:
            mapping = lambda eta: eta
        else:
            assert mapping.ldim == self.ldim == 2
            assert mapping.pdim == self.ldim == 2

        assert refine >= 1
        N = int( refine )
        V1, V2 = self.spaces

        mpi_comm = self.vector_space.cart.comm
        mpi_rank = mpi_comm.rank

        # Local grid, refined
        [sk1,sk2], [ek1,ek2] = self.local_domain
        eta1 = refine_array_1d( V1.breaks[sk1:ek1+2], N )
        eta2 = refine_array_1d( V2.breaks[sk2:ek2+2], N )
        pcoords = np.array( [[mapping( [e1,e2] ) for e2 in eta2] for e1 in eta1] )

        # Local domain as Matplotlib polygonal patch
        AB = pcoords[   :,    0, :] # eta2 = min
        BC = pcoords[  -1,    :, :] # eta1 = max
        CD = pcoords[::-1,   -1, :] # eta2 = max (points must be reversed)
        DA = pcoords[   0, ::-1, :] # eta1 = min (points must be reversed)
        xy = np.concatenate( [AB, BC, CD, DA], axis=0 )
        poly = Polygon( xy, edgecolor='None' )

        # Gather polygons on master process
        polys = mpi_comm.gather( poly )

        #-------------------------------
        # Non-master processes stop here
        if mpi_rank != 0:
            return
        #-------------------------------

        # Global grid, refined
        eta1    = refine_array_1d( V1.breaks, N )
        eta2    = refine_array_1d( V2.breaks, N )
        pcoords = np.array( [[mapping( [e1,e2] ) for e2 in eta2] for e1 in eta1] )
        xx      = pcoords[:,:,0]
        yy      = pcoords[:,:,1]

        # Plot decomposed domain
        fig, ax = plt.subplots( 1, 1 )
        colors  = itertools.cycle( plt.rcParams['axes.prop_cycle'].by_key()['color'] )
        handles = []
        for i, (poly, color) in enumerate( zip( polys, colors ) ):
            # Add patch
            poly.set_facecolor( color )
            ax.add_patch( poly )
            # Create legend entry
            handle = Patch( color=color, label='Rank {}'.format(i) )
            handles.append( handle )

        ax.set_xlabel( r'$x$', rotation='horizontal' )
        ax.set_ylabel( r'$y$', rotation='horizontal' )
        ax.set_title ( 'Domain decomposition' )
        ax.plot( xx[:,::N]  , yy[:,::N]  , 'k' )
        ax.plot( xx[::N,:].T, yy[::N,:].T, 'k' )
        ax.set_aspect('equal')
        ax.legend( handles=handles, bbox_to_anchor=(1.05, 1), loc=2 )
        fig.tight_layout()
        fig.show()

    # ...
    def __str__(self):
        """Pretty printing"""
        txt  = '\n'
        txt += '> ldim   :: {ldim}\n'.format(ldim=self.ldim)
        txt += '> total nbasis  :: {dim}\n'.format(dim=self.nbasis)

        dims = ', '.join(str(V.nbasis) for V in self.spaces)
        txt += '> nbasis :: ({dims})\n'.format(dims=dims)
        return txt
<|MERGE_RESOLUTION|>--- conflicted
+++ resolved
@@ -332,22 +332,7 @@
         """
         return self._eta_limits
 
-    # ... the following property is needed to make code generation easier. TODO: WILL BE REMOVED LATER
-    @property
-    def spans(self):
-        return [W.spans for W in self.spaces]
-    # ...
-
-    # ...
-<<<<<<< HEAD
-    def init_fem( self, **kwargs ):
-        for V in self.spaces:
-            if V.quad_basis is None:
-                V.init_fem( **kwargs )
-
-    # ...
-=======
->>>>>>> 7ebcd1aa
+    # ...
     def init_collocation( self ):
         for V in self.spaces:
             # TODO: check if OK to access private attribute...
